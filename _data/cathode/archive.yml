<<<<<<< HEAD
- title: 'On the microscopic origin of reversible and irreversible reactions of LiNixCoyMnx
    cathode materials: Ni-O hybrid bond formation vs. cationic and anionic redox'
  title_ko: 'LiNiCoMn계 양극 소재의 가역 및 비가역 반응의 미시적 원인: Ni-O 혼성 결합 형성 대 양이온 및 음이온 산화환원'
=======
- title: 4D-STEM 및 X선 프티코그래피를 이용한 LixFePO4 미조각의 구조 및 화학적 상관 분석
  title_en: Correlative analysis of structure and chemistry of LixFePO4 platelets
    using 4D-STEM and X-ray ptychography
  authors: L. A. Hughes, Benjamin H. Savitzky, Haitao D. Deng, Norman L. Jin, Eder
    G. Lomeli, Young-Sang Yu, David A. Shapiro, Patrick Herring, Abraham Anapolsky,
    William C. Chueh, Colin Ophus, Andrew M. Minor
  date: '2021-07-09'
  paper_id: 2107.04218v1
  link: http://arxiv.org/abs/2107.04218v1
  summary: "<ul>\n  <li><strong>연구 배경:</strong> 충전식 리튬 이온 배터리 음극 소재인 리튬 인산철(LixFePO4)은\
    \ 평형 상태에서 탈리튬화/리튬화 시 상 분리 현상을 겪습니다. 이러한 음극 소재 내부의 계면 구조 및 화학적 특성은 리튬 이온 수송에 영향을\
    \ 미치며, 이는 배터리 성능과 직결됩니다.</li>\n  <li><strong>연구 방법:</strong> 동일한 입자 세트의 국부적인 구조와\
    \ 화학적 특성을 분석하기 위해 4차원 스캐닝 투과 전자 현미경(4D-STEM), 스캐닝 투과 X선 현미경(STXM), X선 프티코그래피를\
    \ 사용하여 LixFePO4의 상관 이미징을 수행했습니다. 10개 입자로부터 50,000개 이상의 회절 패턴을 얻어 넓은 시야(수 마이크론)에서\
    \ 통계적 견고성을 가진 나노 스케일 공간 분해능(16.6-49.5 nm)으로 구조 및 화학적 특성을 측정했습니다. 탈리튬화 정도가 다른 LixFePO4\
    \ 입자들을 측정하여 탈리튬화에 따른 구조 및 화학적 특성 변화를 조사했습니다.</li>\n  <li><strong>주요 결과:</strong>\
    \ 리튬화된 및 탈리튬화된 입자에서 국부적인 격자 구조는 비교적 일정하게 유지되었지만, 리튬화 정도에는 국부적인 변화가 관찰되었습니다. 화학적\
    \ 팽창의 선형 계수 계산 결과, 이들 집단에서 격자 구조의 고정(pinning) 현상이 시사되었습니다. 부분적으로 탈리튬화된 입자들은 전반적으로\
    \ 코어-쉘과 유사한 구조를 보였으나, 상 간의 계면에 독특한 중간 영역과 리튬화된 코어 내에 FePO4의 구조 및 화학적 특성에 해당하는\
    \ 포켓을 보이는 등 국부적으로, 그리고 개별 입자별로 매우 다양한 거동을 나타냈습니다. 이 결과는 LixFePO4 시스템에 대한 통찰력,\
    \ 국부적 측정과 글로벌 측정에서 Vegard의 법칙(선형 격자 상수-조성 거동)의 범위 및 적용 가능성의 미묘한 차이를 제공하며, 국부적\
    \ 특성화와 통계적 특성화 사이의 중요한 간극을 메우기 위한 강력한 실험 및 분석 방식의 새로운 조합을 보여줍니다.</li>\n</ul>"
  summary_date: 2025-11-16 07:13 KST
  keywords:
  - LixFePO4
  - 4D-STEM
  - STXM
  - X-ray ptychography
  - Delithiation
  category: 성능 평가
- title: Li(x)Mn(2)O(4) (100) 표면에서 유기 용매 분해 초기 단계에 대한 제일원리 모델링
  title_en: First Principles Modeling of the Initial Stages of Organic Solvent Decomposition
    on Li(x)Mn(2)O(4) (100) Surfaces
  authors: Kevin Leung
  date: '2012-09-15'
  paper_id: 1209.3428v1
  link: http://arxiv.org/abs/1209.3428v1
  summary: "<ul>\n  <li><strong>연구 배경:</strong> 에틸렌 카보네이트(EC)는 리튬 이온 배터리 전해액의 핵심 구성\
    \ 요소이며, 스피넬 Li(0.6)Mn(2)O(4) (100) 표면에서의 초기 분해 과정은 중요합니다.</li>\n  <li><strong>연구\
    \ 방법:</strong> 밀도 함수 이론(density functional theory) 및 ab initio 분자 동력학 시뮬레이션이 에틸렌\
    \ 카보네이트(EC)의 초기 분해 단계를 연구하는 데 적용되었습니다.</li>\n  <li><strong>주요 결과:</strong>\n \
    \   <ul>\n      <li>Li(0.6)Mn(2)O(4) 산화물 표면에서 EC의 결합 해리 반응은 약간의 발열성을 보이며, 이는 후속\
    \ EC 산화 및 산화물 표면으로의 양성자 전달을 촉진합니다.</li>\n      <li>양성자(proton)와 부분적으로 분해된 EC 조각은\
    \ Mn-O 이온 결합 네트워크를 약화시킵니다.</li>\n      <li>분해된 전해액으로 형성된 계면막이 양극 표면에 미치는 영향 및\
    \ 전력 사이클링 중 Li(x)Mn(2)O(4)의 용해 현상에 대한 시사점이 논의되었습니다.</li>\n    </ul>\n  </li>\n\
    </ul>"
  summary_date: 2025-11-16 07:13 KST
  keywords:
  - Ethylene carbonate (EC)
  - Decomposition
  - LiMn2O4
  - Interfacial film
  - Dissolution
  category: 이론/모델링
- title: 고전압 스피넬 표면의 표면막 양극 분해 - 밀도함수 이론 및 실험 연구
  title_en: Anodic Decomposition of Surface Films on High Voltage Spinel Surfaces
    -- Density Function Theory and Experimental Study
  authors: Kevin Leung, Rosy, Malachi Noked
  date: '2020-03-06'
  paper_id: 2003.03443v1
  link: http://arxiv.org/abs/2003.03443v1
  summary: "<ul>\n  <li><strong>연구 배경:</strong> 고전압 리튬 이온 배터리에서 유기 용매 기반 액체 전해액의 양극\
    \ 재료 계면에서의 산화 분해는 급격한 용량 감소의 주요 원인으로 지목되고 있습니다. 부분적으로 또는 완전히 전해액 분해 산물로 구성된 \"\
    음극 전해질 계면 (CEI)\" 필름의 형성 또한 고전위에서의 배터리 사이클링 거동과 관련이 있음이 최근 입증되었습니다.</li>\n  <li><strong>연구\
    \ 방법:</strong> 밀도범함수 이론 (DFT) 계산과 하이브리드 PBE0 함수를 사용하였으며, 스피넬 산화물의 (001) 표면을 모델로\
    \ 사용하여 위에서 언급한 두 가지 상호 관련된 과정을 조사하였습니다.</li>\n  <li><strong>주요 결과:</strong> 이전\
    \ 계산과 일치하게, 에틸렌 카보네이트 (EC) 용매 분자는 적당한 작동 전압에서 Li(x)Mn(2)O(4) (001) 표면에서 쉽게 산화되어\
    \ 흡착된 유기 조각을 형성할 것으로 예측되었습니다. 그러나 이러한 CEI 조각의 추가적인 산화 분해를 통해 CO2 가스가 방출되는 것은 x\
    \ 값이 더 작은 Li(x)Ni(0.5)Mn(1.5)O(4) (LNMO)와 일치하는 더 높은 전압을 필요로 할 것으로 예측됩니다. CEI 필름의\
    \ 1차 형성 후 더 높은 전위에서 CEI의 추가 산화가 용량 감소와 가장 관련이 있는 다단계 반응이라고 주장합니다. 전해액이 산화물 표면과\
    \ 접촉하기 전에 제거되는 자연적인 Li2CO3 필름의 용해 또는 산화와 관련된 메커니즘도 탐구되었습니다.</li>\n</ul>"
  summary_date: 2025-11-16 07:13 KST
  keywords:
  - Cathode electrolyte interphase (CEI)
  - Lithium ion batteries
  - Density Functional Theory (DFT)
  - Oxidative decomposition
  - Capacity fade
  category: 이론/모델링
- title: 화학량론을 벗어난 LiNiO$_2$에서 비대칭적인 충방전 동역학의 원자론적 기원
  title_en: Atomistic origins of asymmetric charge-discharge kinetics in off-stoichiometric
    LiNiO$<sub>2</sub>$
  authors: Penghao Xiao, Ning Zhang, Harold Smith Perez, Minjoon Park
  date: '2023-11-10'
  paper_id: 2311.06140v1
  link: http://arxiv.org/abs/2311.06140v1
  summary: "```html\n<ul>\n  <li><strong>연구 배경:</strong> LiNiO2는 첫 번째 사이클의 충전 및 방전\
    \ 말단에서 낮은 Li 이온 전달 동역학을 보여 실질적인 가용 용량을 크게 감소시킵니다. 이러한 동역학적 한계의 원자적 기원은 아직 완전히\
    \ 이해되지 않았습니다.</li>\n  <li><strong>연구 방법:</strong> 연구는 LiNiO2 내 Li 이온 전달을 1차 원리\
    \ 기반의 운동 몬테카를로(kinetic Monte Carlo) 시뮬레이션을 통해 조사했습니다. 이 시뮬레이션은 장시간 스케일과 큰 길이 스케일을\
    \ 모두 다룰 수 있어 실험과 직접적인 비교를 가능하게 합니다.</li>\n  <li><strong>주요 결과:</strong>\n    <ul>\n\
    \      <li>전압 스캔의 양쪽 말단에서 속도 결정 단계를 밝혀냈으며, 동일한 Li 함량에서 충전과 방전 사이의 차이를 명확히 구분했습니다.</li>\n\
    \      <li>Li 층의 과도한 Ni (Ni_Li)의 비대칭적 효과가 통합 모델링 프레임워크에서 포착되었습니다.</li>\n     \
    \ <li>낮은 전압 영역에서, 방전 말단의 높은 과전압으로 인한 첫 번째 사이클 용량 손실이 경험적 입력 없이 재현되었습니다. 반면, 이\
    \ 충전 상태에서 Li 농도 기울기는 충전 중 낮은 과전압의 원인으로 밝혀졌습니다.</li>\n      <li>Ni_Li는 특정 Li 농도\
    \ 범위에서 Li 확산을 방해하지만 평형 전압 프로파일을 변경하지 않으므로 방전 과전압을 증가시키지만 충전 과전압은 증가시키지 않습니다. Ni_Li\
    \ 양과 온도를 변화시켰을 때의 경향은 실험과 일치했습니다.</li>\n      <li>높은 전압 영역에서는 충전이 더 느린 과정이 됩니다.\
    \ 병목 현상은 Li-rich 상 (H2)에서 Li-poor 상 (H3)으로 Li가 이동하는 것이며, 두 상 모두에서 Li 호핑 장벽은 비교적\
    \ 낮습니다.</li>\n      <li>기존 핵형성 사이트와 Ni_Li의 역할이 논의되었으며, 이러한 결과는 운동학적 방해에 대한 새로운\
    \ 원자적 통찰력을 제공하여 고니켈 층상 산화물 양극의 잠재력을 최대한 발휘하는 길을 열었습니다.</li>\n    </ul>\n  </li>\n\
    </ul>\n```"
  summary_date: 2025-11-15 07:13 KST
  keywords:
  - LiNiO2
  - Kinetics
  - Atomistic origins
  - NiLi
  - KMC simulations
  category: 이론/모델링
- title: 원자 무질서 육각형 층상 $\rm NaKNi_2TeO_6$에서의 혼합 알칼리 이온 전송 및 저장
  title_en: Mixed Alkali-Ion Transport and Storage in Atomic-Disordered Honeycomb
    Layered $\rm NaKNi<sub>2</sub>TeO<sub>6</sub>$
  authors: Titus Masese, Yoshinobu Miyazaki, Josef Rizell, Godwill Mbiti Kanyolo,
    Chih-Yao Chen, Hiroki Ubukata, Keigo Kubota, Kartik Sau, Tamio Ikeshoji, Zhen-Dong
    Huang, Kazuki Yoshii, Teruo Takahashi, Miyu Ito, Hiroshi Senoh, Jinkwang Hwang,
    Abbas Alshehabi, Kazuhiko Matsumoto, Toshiyuki Matsunaga, Kotaro Fujii, Masatomo
    Yashima, Masahiro Shikano, Cédric Tassel, Hiroshi Kageyama, Yoshiharu Uchimoto,
    Rika Hagiwara, Tomohiro Saito
  date: '2021-10-12'
  paper_id: 2110.05879v1
  link: http://arxiv.org/abs/2110.05879v1
  summary: "<ul>\n  <li><strong>연구 배경:</strong> 벌집형 층상 산화물은 흥미로운 물리화학적 및 전기화학적 특성을\
    \ 보이지만, 개발에 한계가 있습니다.</li>\n  <li><strong>연구 방법:</strong> Na과 K 알칼리 원자를 혼합하여 NaKNi2TeO6\
    \ 혼합 알칼리 벌집형 층상 산화물 재료를 합성했습니다. 투과 전자 현미경 측정을 통해 국부적인 원자 구조 무질서를 분석했습니다. NaKNi2TeO6에서의\
    \ Na 및 K 이온의 혼합 전기화학적 수송 및 저장 가능성을 조사했습니다.</li>\n  <li><strong>주요 결과:</strong>\
    \ NaKNi2TeO6 기반 양극을 상온 NaK 액체 합금 음극과 이온성 액체 기반 전해질 용액을 사용하여 결합했을 때, 낮은 특정 전류(10\
    \ mA g-1 미만)에서 약 4 V의 평균 방전 셀 전압과 약 80 mAh g-1의 비 용량을 확인했습니다. 이는 상온 액체 알칼리 금속\
    \ 합금 재료를 활용하는 덴드라이트가 없는 전기화학 에너지 저장 시스템을 위한 맞춤형 음극 활물질 사용을 향한 진전을 나타냅니다.</li>\n\
    </ul>"
  summary_date: 2025-11-15 07:13 KST
  keywords:
  - Honeycomb layered oxides
  - Mixed alkali
  - $\rm NaKNi_2TeO_6$
  - Electrochemical transport
  - Room-temperature liquid alkali metal alloy
  category: 소재 기술
- title: LiNiO2 양극 소재의 표면 성능 저하 시작점 이해
  title_en: Understanding the onset of surface degradation in LiNiO2 cathodes
  authors: Xinhao Li, Qian Wang, Haoyue Guo, Nongnuch Artrith, Alexander Urban
  date: '2021-12-09'
  paper_id: 2112.04697v2
  link: http://arxiv.org/abs/2112.04697v2
  summary: "```html\n<ul>\n  <li><strong>연구 배경:</strong>\n    니켈 기반 층상 산화물은 에너지 밀도가\
    \ 높고 코발트가 없는 리튬 이온 배터리용 양극재 개발에 매력적이지만, 전기화학적 사이클링 중 산소 가스 방출을 통한 열화 문제가 있습니다.\n\
    \    이러한 열화는 실험적으로 현상학적으로 특성화되었으나, 양극 표면에서 일어나는 반응에 대한 원자 수준의 이해는 부족했습니다.\n  </li>\n\
    \  <li><strong>연구 방법:</strong>\n    온도와 충전 상태에 따른 삽입 전극 입자의 표면 재구성을 예측하기 위한 제일원리\
    \ 방법론을 개발했습니다.\n    LiNiO2(001) 및 (104) 표면의 표면 상 다이어그램을 보고하고, 첫 충전 및 방전 중에 발생할\
    \ 가능성이 있는 표면 구조를 식별했습니다.\n  </li>\n  <li><strong>주요 결과:</strong>\n    우리의 계산은\
    \ 두 표면 모두 첫 충전 중에 산소 손실을 겪으며, 이는 표면 구조에 비가역적인 변화를 초래함을 보여줍니다.\n    충전 말기에 표면 Ni\
    \ 원자는 사면체 자리로 이동하며, 방전 중에는 Li 공공 자리로 더 이동하여 Li/Ni 혼합 방전 표면 상을 형성합니다.\n    또한,\
    \ 사이클링 중 온도와 전압 범위가 충전/방전 메커니즘에 미치는 영향을 논의했습니다.\n    본 연구는 양극 표면 열화의 초기 단계에 대한\
    \ 통찰력을 제공하고, 산소 방출에 안정적인 양극재의 전산 설계 기반을 마련합니다.\n  </li>\n</ul>\n```"
  summary_date: 2025-11-15 07:12 KST
  keywords:
  - Nickel-based layered oxides
  - Oxygen gas release
  - Surface reconstructions
  - LiNiO2
  - Cathode degradation
  category: 이론/모델링
- title: 리튬이온 배터리 양극에서의 금속-리간드 산화환원 직접 증거
  title_en: Direct Evidence of Metal-Ligand Redox in Li-ion Battery Positive Electrodes
  authors: Galo J. Paez Fajardo, Daniela Dogaru, Hrishit Banerjee, Muhammad Ans, Matthew
    J. W. Ogley, Veronika Majherova, Innes McClelland, Shohei Hayashida, Pascal Puphal,
    Masahiko Isobe, Bernhard Keimer, Pardeep K. Thakur, Tien-Lin Lee, Dave C. Grinter,
    Pilar Ferrer, Serena A. Cussen, Matthias Hepting, Louis F. J. Piper
  date: '2025-05-02'
  paper_id: 2505.01251v3
  link: http://arxiv.org/abs/2505.01251v3
  summary: "<ul>\n  <li><strong>연구 배경:</strong> 리튬 이온 배터리 양극의 전이 금속 또는 산소 산화환원 체제를\
    \ 개별적으로 설명하는 방식은 금속-리간드 혼성화, 산소 이합체화 및 열화를 이해하는 데 혼란을 초래할 수 있습니다. 이러한 재료의 전자 구조를\
    \ 연구하고 각 양이온 및 음이온이 전하 보상에 어떤 역할을 하는지 결정할 필요성이 제기됩니다.</li>\n  <li><strong>연구 방법:</strong>\
    \ (탈)리튬화된 배터리 전극에서 산화환원 메커니즘을 직접 평가하기 위해 전이 금속 L-엣지 X-선 공명 광전자 분광법을 단일 불순물 앤더슨\
    \ 모델, 자체 일관된 실 공간 다중 산란 스펙트럼 시뮬레이션 및 동적 평균장 이론 계산과 함께 사용했습니다. 응집 물질 물리학에 공통적으로\
    \ 사용되는 기존 Zaanen-Sawatzky-Allen 프레임워크를 활용하여 두 가지 대표적인 양극 재료인 LiMn0.6Fe0.4PO4와\
    \ LiNiO2의 산화환원 설명을 다양한 정도의 전하 이동 관점에서 일치시켰습니다.</li>\n  <li><strong>주요 결과:</strong>\
    \ LiMn0.6Fe0.4PO4에서는 전하 이동이 없으므로 용량은 금속 3d 상태의 소멸, 즉 기존의 금속 산화환원에 의해 발생합니다. 반면,\
    \ LiNiO2에서는 전하 이동이 지배적이며 리간드 홀 상태의 형성 및 제거를 통해 산화환원이 일어납니다. 이 연구는 니켈이 풍부한 시스템에서\
    \ 산소의 역할을 명확히 하고, 이합체화를 가정할 필요 없이 고도로 공유 결합된 시스템에서 산소 지배적인 상태로부터 용량이 추출될 수 있는\
    \ 방법을 설명하는 프레임워크를 제공합니다.</li>\n</ul>"
  summary_date: 2025-11-14 07:13 KST
  keywords:
  - Li-ion battery
  - Redox mechanisms
  - Charge transfer
  - X-ray Resonance Photoemission Spectroscopy
  - Electronic structure
  category: 이론/모델링
- title: LixNiO2 및 NaNiO2에 대한 근본적인 상관 분광학 연구
  title_en: A fundamental correlative spectroscopic study on LixNiO2 and NaNiO2
  authors: Quentin Jacquet, Nataliia Mozhzhukhina, Peter N. O. Gillespie, Gilles Wittmann,
    Lucia Perez Ramirez, Federico G. Capone, Jean-Pascal Rueff, Stephanie Belin, Rémi
    Dedryvère, Lorenzo Stievano, Aleksandar Matic, Emmanuelle Suard, Nicholas B. Brookes,
    Alessandro Longo, Deborah Prezzi, Sandrine Lyonnard, Antonella Iadecola
  date: '2024-03-27'
  paper_id: 2403.18919v2
  link: http://arxiv.org/abs/2403.18919v2
  summary: "```html\n<ul>\n  <li><strong>연구 배경:</strong> 리튬 이온 배터리 양극재에서 국부적인 원자 배열과\
    \ 전자 상태의 밀접한 상관관계는 용량, 사이클 안정성, 출력 특성을 포함한 전기화학적 특성을 결정하는 데 중요한 역할을 합니다. 니켈이 풍부한\
    \ 층상 산화물 기반의 고성능 양극재에 대한 거의 30년간의 연구 노력에도 불구하고, LiNiO2의 국부적인 원자 및 전자 구조에 대한 합의는\
    \ 아직 없습니다. 니켈 사이트는 얀-텔러 왜곡되거나 결합 불균등화 될 수 있으며, 전하 보상 메커니즘에서 니켈과 산소의 역할은 불분명합니다.</li>\n\
    \  <li><strong>연구 방법:</strong> 본 연구에서는 LiNiO2와 장거리 얀-텔러 시스템인 NaNiO2의 국부 및 전자 구조를\
    \ 비교했습니다. 이는 표준 샘플에서 얻은 벌크 분광 기술, 특히 operando 조건에서의 결과들을 상호 연관시켜 샘플 상호 운용성을 보장하고\
    \ 결과의 신뢰성 및 견고성을 높이는 새로운 접근 방식을 사용했습니다. X선 흡수 분광법(XAS)은 제안된 시나리오들을 구별할 수 없다는 것이\
    \ 이론 계산으로도 확인되었습니다. 반면, 라만 분광법은 단사정계로 왜곡된 NaNiO2와 능면정계 LiNiO2 사이의 국부적인 구조적 차이를\
    \ 보여주었습니다.</li>\n  <li><strong>주요 결과:</strong> HAXPES는 니켈에 대한 다중 형식 산화 상태의 존재를\
    \ 확인했으며, RIXS 데이터는 3d8 상태의 증거를 제공하여 LiNiO2에서 니켈의 음전하 이동 특성과 어느 정도의 결합 불균등화를 확인했습니다.\
    \ 전하 보상 메커니즘과 관련하여 XRS 및 RIXS는 산소 홀이 산화환원 활성에 참여함을 지지하지만, 라만 분광법은 분자 산소를 감지하지\
    \ 못했습니다. 여러 고신뢰도 분광학 데이터 세트를 결합함으로써, 본 연구는 복잡한 구조-전기화학적 관계에 대한 통찰력을 제공하는 상관적 특성화\
    \ 워크플로우의 가치를 보여줍니다.</li>\n</ul>\n```"
  summary_date: 2025-11-14 07:13 KST
  keywords:
  - Li-ion battery
  - cathode materials
  - LiNiO2
  - electronic structure
  - spectroscopy
  category: 성능 평가
- title: 화학양론 오차(off-stoichiometry)가 LiNiO$<sub>2</sub>$의 양이온 혼합을 촉진하는 방식 이해
  title_en: Understanding how off-stoichiometry promotes cation mixing in LiNiO$<sub>2</sub>$
  authors: Cem Komurcuoglu, Yunhao Xiao, Xinhao Li, Joaquin Rodriguez-Lopez, Zheng
    Li, Alan C. West, Alexander Urban
  date: '2024-01-11'
  paper_id: 2401.05983v1
  link: http://arxiv.org/abs/2401.05983v1
  summary: "<ul>\n  <li><strong>연구 배경:</strong> LiCoO2와 유사한 이론 용량을 제공함에도 불구하고, LiNiO2와\
    \ 관련 코발트-프리 니켈-리치 양극재는 전기화학적 사이클링 중 열화로 인해 실용적인 Li-이온 배터리 사용에 어려움을 겪고 있습니다. LiNiO2의\
    \ 관찰된 용량 감소는 리튬/니켈 양이온 혼합을 통한 구조적 결함 형성 때문인 것으로 알려져 있으며, 이는 사이클 안정성을 저하시키고 낮은\
    \ 용량 유지율로 이어집니다.</li>\n  <li><strong>연구 방법:</strong> 본 연구에서는 이상적인 LiNiO2와 비화학양론적\
    \ Li(1-z)Ni(1+z)O2에서 리튬/니켈 혼합의 동역학 및 열역학을 분석했습니다.</li>\n  <li><strong>주요 결과:</strong>\
    \ 이상적인 LiNiO2는 LiCoO2와 유사한 특성으로 양이온 혼합에 대해 안정적임을 확인했습니다. 리튬/니켈 혼합은 합성 과정에서 피할\
    \ 수 없는, 리튬 층 내의 과도한 니켈에 의해 촉진됩니다. 우리의 연구는 양이온 혼합 메커니즘에서 리튬 자리의 과도한 니켈 원자의 결정적인\
    \ 역할을 밝혀냈으며, 이는 코발트-프리 양극재 개발에 유용한 통찰력을 제공할 수 있습니다.</li>\n</ul>"
  summary_date: 2025-11-14 07:13 KST
  keywords:
  - LiNiO$_2$
  - Li/Ni cation mixing
  - Electrochemical cycling
  - Co-free cathode
  - Capacity decay
  category: 소재 기술
- title: 리튬이온 배터리에서 산소 손실 및 단일항 산소 형성의 DFT 연구를 통한 LiNiO$_{\text{2}}$ 양극의 산소 빈자리 형성
    제어 안정성
  title_en: 'Oxygen Hole Formation Controls Stability in LiNiO$<sub>2</sub>$ Cathodes:
    DFT Studies of Oxygen Loss and Singlet Oxygen Formation in Li-Ion Batteries'
  authors: A. R. Genreith-Schriever, H. Banerjee, A. S. Menon, E. N. Bassey, L. F.
    Piper, C. P. Grey, A. J. Morris
  date: '2022-05-20'
  paper_id: 2205.10462v2
  link: http://arxiv.org/abs/2205.10462v2
  summary: "<ul>\n  <li><strong>연구 배경:</strong> Ni-rich 양극재는 리튬 이온 배터리에서 높은 전압과 용량을\
    \ 달성하지만, 구조적 불안정성과 단일항 산소(singlet oxygen) 형성을 통한 산소 손실에 취약합니다.</li>\n  <li><strong>연구\
    \ 방법:</strong>\n    <ul>\n      <li>탈리튬화된 LiNiO2의 (012) 표면에서 자발적인 O2 손실 현상을 ab\
    \ initio 분자 동역학 시뮬레이션을 사용하여 관찰했습니다.</li>\n      <li>LiNiO2, NiO2 및 프로토타입 암염(rock\
    \ salt) NiO에 대해 밀도 범함수 이론(DFT) 및 최대 국소화된 와니어 함수(maximally localised Wannier functions)\
    \ 기반 동적 평균장 이론(DMFT) 계산을 수행했습니다.</li>\n      <li>예측된 XAS Ni K 및 O K-edge 스펙트럼과\
    \ 실험적 XAS 스펙트럼을 비교하여 전하 상태를 확인했습니다.</li>\n    </ul>\n  </li>\n  <li><strong>주요\
    \ 결과:</strong>\n    <ul>\n      <li>탈리튬화 과정에서 산소의 현저한 산화, 즉 LiNiO2의 Ni O 산화 환원\
    \ 반응에서 산소가 중심적인 역할을 하면서 불안정성이 발생함을 발견했습니다.</li>\n      <li>Ni의 전하 상태는 약 +2였으며,\
    \ O의 전하 상태는 NiO에서 -2, LiNiO2에서 -1.5, NiO2에서 -1로 변화했습니다.</li>\n      <li>531 eV에서\
    \ 관찰되는 고전압 O K-edge 특징은 이전에는 격자 산소-산화환원 과정으로 설명되었으나, 높은 충전 상태에서 산소-산화환원 유도 수분\
    \ 삽입(water intercalation) 및 격자 산소와 O-O 이합체(dimer) 형성으로도 발생할 수 있음을 보여주었습니다.</li>\n\
    \      <li>관찰된 O2 표면 손실 경로는 두 개의 표면 O.- 라디칼이 결합하여 과산화 이온을 형성하고, 이것이 산화되어 O2를 생성하며,\
    \ 2개의 산소 공극과 2개의 O2- 이온이 남는 과정으로 구성됩니다. 이는 실질적으로 4개의 O.- 라디칼이 불균등 반응하여 O2와 2개의\
    \ O2- 이온을 생성하는 것입니다.</li>\n      <li>이 반응은 O2 분자당 약 3 eV의 에너지를 방출하며, 과산화 이온의 단일항\
    \ 바닥 상태로 인해 단일항 산소(1O2)가 선호적으로 방출됩니다. 이 강력한 발열 반응이 들뜬 상태의 1O2 형성에 필요한 자유 에너지를\
    \ 제공합니다.</li>\n    </ul>\n  </li>\n</ul>"
  summary_date: 2025-11-14 02:41 KST
  keywords:
  - Li-ion batteries
  - Ni-rich
  - Oxygen loss
  - Singlet oxygen
  - Disproportionation
  category: 이론/모델링
- title: 2차원 및 3차원 분광-프티코그래피를 통한 단결정 NMC811 내 나노 규모 Ni 산화 상태 변화 규명
  title_en: Revealing Nanoscale Ni-Oxidation State Variations in Single-Crystal NMC811
    via 2D and 3D Spectro-Ptychography
  authors: Ralf F. Ziesche, Michael J. Johnson, Ingo Manke, Joshua H. Cruddos, Alice
    V. Llewellyn, Chun Tan, Rhodri Jervis, Paul R. Shearing, Christoph Rau, Alexander
    J. E. Rettie, Silvia Cipiccia, Darren Batey
  date: '2025-07-30'
  paper_id: 2507.22834v1
  link: http://arxiv.org/abs/2507.22834v1
  summary: "<ul>\n  <li><strong>연구 배경:</strong> 리튬 이온 배터리의 에너지 밀도, 수명, 비용 개선은 운송 및\
    \ 대규모 에너지 저장 산업의 광범위한 전력화를 뒷받침할 것입니다. LiNixMnyCozO2 (NMC, x > 0.8)와 같은 니켈이 풍부한\
    \ 층상 산화물 양극재는 높은 비용량과 낮은 코발트 함량으로 인해 인기를 얻었습니다. 그러나 표준 다결정 형태는 흑연 대비 4.2 V 이상의\
    \ 전압에서 기계적 및 화학적 불안정성 증가로 인해 가속화된 열화를 겪습니다. 단결정 NMC (SC-NMC)는 입계 균열을 방지하여 기계적\
    \ 불안정성을 억제하는 유망한 형태로 부상했지만, 화학적 열화 경로를 이해하기 위한 강력한 방법이 필요합니다.</li>\n  <li><strong>연구\
    \ 방법:</strong> 우리는 현재 몇 시간이 소요되는 2D 및 3D 프티코그래피를 수 분 내에 수행할 수 있게 하는 고속 데이터 수집\
    \ 전략을 시연하고, 이를 XANES (X-ray absorption near edge spectroscopy)와 결합하여 SC-NMC811의\
    \ 국부 니켈 산화 상태 거동을 나노미터 스케일 공간 분해능으로 시각화하고, 이를 충전 상태의 대리 지표로 사용했습니다. 높은 전압(>4.2\
    \ V)에서 수명 주기 동안 다양한 단계에서 이 기술을 사용하여 리튬 채널을 따른 화학적 열화의 직접적인 매핑, 핵 생성 부위 식별, 전극\
    \ 및 입자 규모 전반에 걸친 니켈 산화 상태 불균일성 관찰을 달성할 수 있었습니다.</li>\n  <li><strong>주요 결과:</strong>\
    \ 우리는 이러한 불균일성을 암염상 형성 및 성장, 그리고 산소 유도 평면 미끄럼과 연관시켰습니다. 이러한 방법론은 고전압 작동 중 고니켈\
    \ 층상 산화물 재료가 화학적으로 열화되는 방식에 대한 근본적인 이해를 진전시켜, 더 내구성 있는 배터리 재료 설계에 도움이 될 것입니다.</li>\n\
    </ul>"
  summary_date: 2025-11-14 02:41 KST
  keywords:
  - High-nickel cathode
  - Single-crystal NMC
  - Chemical degradation
  - Ptychography
  - X-ray absorption spectroscopy
  category: 성능 평가
- title: 차세대 양극재 LiNi<sub>0.8</sub>Mn<sub>0.1</sub>Co<sub>0.1</sub>O<sub>2</sub>의
    자성 시료 의존성
  title_en: Sample Dependence of Magnetism in the Next Generation Cathode Material
    LiNi<sub>0.8</sub>Mn<sub>0.1</sub>Co<sub>0.1</sub>O$<sub>2</sub>$
  authors: P. Mukherjee, J. A. M. Paddison, C. Xu, Z. Ruff, A. R. Wildes, D. A. Keen,
    R. I. Smith, C. P. Grey, S. E. Dutton
  date: '2020-04-21'
  paper_id: 2004.10297v2
  link: http://arxiv.org/abs/2004.10297v2
  summary: "<ul>\n  <li><strong>연구 배경:</strong> Ni-rich Li 이온 배터리 음극 재료인 다결정 LiNi0.8Mn0.1Co0.1O2(Li\
    \ NMC 811) 두 배치에 대한 구조적 및 자기적 연구가 진행되었습니다. Li NMC 811은 LiNiO2 모체 물질에 대한 이전 보고서와\
    \ 일치하게 샘플에 따라 자기 특성의 의존성을 보입니다.</li>\n  <li><strong>연구 방법:</strong> 원소 분석, X선\
    \ 및 중성자 회절, 자력 측정, 편극 중성자 산란 측정을 사용하여 Li NMC 811 샘플들을 연구했습니다.</li>\n  <li><strong>주요\
    \ 결과:</strong>\n    <ul>\n      <li>두 샘플(S1, S2)은 Li(1-x)Ni(0.9+x-y)MnyCo0.1O2의\
    \ 조성을 보였으며, S1은 x = 0.025(2), y = 0.120(2), S2는 x = 0.002(2), y = 0.094(2)로 나타났습니다.\
    \ 이는 Li+ 층에 존재하는 자기 이온 및 과량의 Ni2+ 농도 차이를 의미합니다.</li>\n      <li>두 샘플 모두 8.0(2)\
    \ K에서 ZFC(zero-field cooled) dc 자화율 피크를 보였으나, ZFC와 FC(field-cooled) 곡선이 분리되는 온도는\
    \ S1의 경우 64(2) K, S2의 경우 122(2) K로 상당한 차이를 보였습니다.</li>\n      <li>AC 자화율 측정 결과,\
    \ S1의 전이 온도는 주파수에 따라 이동하는 반면, S2의 경우 측정 해상도 내에서 이러한 이동은 관찰되지 않았습니다.</li>\n   \
    \   <li>이러한 결과는 Li NMC 811의 자기 특성이 샘플에 따라 다르다는 것을 보여주며, 이는 LiNiO2 모체 물질에 대한 이전\
    \ 보고서와 일치합니다.</li>\n      <li>또한, 다중 양이온을 포함하는 차세대 배터리 재료의 화학적 조성을 정확하게 결정하기 위해서는\
    \ 여러 실험 기술의 조합이 필수적임을 입증했습니다.</li>\n    </ul>\n  </li>\n</ul>"
  summary_date: 2025-11-14 02:41 KST
  keywords:
  - Li NMC 811
  - Ni-rich
  - magnetic properties
  - Li-ion battery
  - cathode material
  category: 소재 기술
- title: 'LiNiCoMn계 양극 소재의 가역 및 비가역 반응의 미시적 원인: Ni-O 혼성 결합 형성 대 양이온 및 음이온 산화환원'
  title_en: 'On the microscopic origin of reversible and irreversible reactions of
    LiNixCoyMnx cathode materials: Ni-O hybrid bond formation vs. cationic and anionic
    redox'
>>>>>>> 4faf8287
  authors: Karin Kleiner, Claire A. Murray, Cristina Grosu, Sarah J. Day, Martin Winter,
    Peter Nagel, Stefan Schuppler, Michael Merz
  date: '2020-06-17'
  paper_id: 2006.09964v1
  link: http://arxiv.org/abs/2006.09964v1
  summary: '연구 배경: 리튬 이온 배터리의 기존 양극 재료인 다양한 Ni 함량을 갖는 층상 산화물의 에너지 밀도 제한을 조사했습니다. 기존에는
    NCM에서의 산화 환원 반응이 순수한 양이온 또는 순수한 음이온 산화 환원 과정을 통해 진행된다고 널리 가정되었습니다.

    연구 방법: 고급 분광법(advanced spectroscopy)과 최첨단 회절(state-of-the-art diffraction) 기술을
    사용하여 첫 번째 방전 주기 동안 NCM의 산화 환원 반응을 조사했습니다.

    주요 결과: NCM 내 산화 환원 반응은 Ni의 가역적 산화와 O와의 하이브리드화를 통해 진행되며, 순수한 양이온 또는 순수한 음이온 산화
    환원 과정이 아님을 최초로 명확한 실험적 증거로 제시했습니다. Ni-O 하이브리드 상태가 형성되면 해당 부위는 더 이상 산화될 수 없으며,
    이러한 비가역 반응은 구조 붕괴를 초래하여 이온성 Ni의 부족이 가역 용량을 제한합니다. 또한, Ni 함량에 따라 달라지는 하이브리드화 정도가
    양극의 전자 구조와 작동 전위를 결정합니다. Ni 함량이 증가함에 따라 재료의 공유 결합 특성이 증가하고 전위는 감소합니다.'
  summary_date: 2025-11-14 02:20 KST
  keywords:
  - Li-ion batteries
  - layered oxides
  - redox reactions
  - Ni-O hybridization
  - Ni content
  category: 소재 기술
- title: Revealing Local Structures through Machine-Learning- Fused Multimodal Spectroscopy
  title_ko: 머신러닝 융합 다중 분광법을 통한 국소 구조 규명
  authors: Haili Jia, Yiming Chen, Gi-Hyeok Lee, Jacob Smith, Miaofang Chi, Wanli
    Yang, Maria K. Y. Chan
  date: '2025-01-15'
  paper_id: 2501.08919v1
  link: http://arxiv.org/abs/2501.08919v1
  summary: '연구 배경:

    재료의 원자 구조는 기능성에 대한 중요한 통찰력을 제공하지만, 특히 결함이 있는 시스템의 경우 이러한 구조를 결정하는 것은 재료 과학에서 근본적인
    과제로 남아 있습니다.

    실험 및 계산 방법 모두 나노 스케일 구조를 해결하는 데 한계가 있습니다.

    X선 흡수(XAS) 또는 전자 에너지 손실 분광법(EELS)과 같은 코어 레벨 분광법은 재료의 국부적인 결합 환경과 구조를 결정하는 데 사용되어
    왔습니다.

    최근 기계 학습(ML) 방법이 XAS/EELS에서 구조 및 결합 정보를 추출하는 데 적용되었지만, 대부분의 프레임워크는 단일 데이터 스트림에
    의존하여 종종 불충분합니다.

    연구 방법:

    다중 모드 ab initio 시뮬레이션, 실험 데이터 수집 및 ML 기술을 통합하여 구조 특성화를 수행함으로써 앞서 언급된 문제를 해결했습니다.

    연구 목표는 여러 원소 및 에지에서 얻은 EELS 및 XAS 데이터를 사용하여 국부 구조와 특성을 결정하는 것입니다.

    산소 공석(oxygen vacancy) 및 역위 결함(antisite defect)을 포함하는 다양한 리튬 이온 배터리용 리튬 니켈 망간 코발트(NMC)
    산화물 화합물을 샘플 재료 시스템으로 사용하여 접근 방식을 제시했습니다.

    주요 결과:

    리튬에서 전이 금속에 이르는 국부 원소 함량을 실험 데이터와 정량적으로 일치하게 성공적으로 추론했습니다.

    예측 정확도를 향상시킬 뿐만 아니라, 다중 모드 분광 데이터를 기반으로 하는 ML 모델이 단일 모드 스펙트럼이나 다른 실험 기술로는 불가능한
    산소 공석 및 역위 결함과 같은 국부 결함의 존재 여부를 결정할 수 있음을 발견했습니다.

    본 프레임워크는 물리적 해석 가능성을 제공하여 분광학과 국부 원자 및 전자 구조를 연결합니다.'
  summary_date: 2025-11-14 02:20 KST
  keywords:
  - 원자 구조
  - 핵심 수준 분광학
  - 다중 모드
  - 머신러닝
  - 결함
  category: 성능 평가
- title: Degradation mode estimation using reconstructed open circuit voltage curves
    from multi-year home storage field data
  title_ko: 다년간의 가정용 에너지 저장장치 실증 데이터를 활용한 재구성 개방회로전압 곡선 기반 열화 모드 추정
  authors: Jan Figgener, Jakob Bors, Matthias Kuipers, Felix Hildenbrand, Mark Junker,
    Lucas Koltermann, Philipp Woerner, Marc Mennekes, David Haberschusz, Kai-Philipp
    Kairies, Dirk Uwe Sauer
  date: '2024-11-12'
  paper_id: 2411.08025v1
  link: http://arxiv.org/abs/2411.08025v1
  summary: '연구 배경:

    배터리의 개방 회로 전압(OCV) 곡선은 전기화학적 특성을 나타내며, 그 형태와 노화에 따른 변화는 노화 프로세스 및 양극 및 음극의 재료
    구성에 대한 정보를 제공합니다.

    대부분의 OCV 분석은 적절한 데이터 품질을 보장하기 위해 실험실 또는 특정 현장 테스트에서 수행되어야 합니다.

    연구 방법:

    8년 동안의 가정용 ESS(Energy Storage Systems) 현장 측정 운영 데이터를 사용하여 배터리 수명 동안 OCV 곡선을 연속적으로
    재구성하는 방법을 제시합니다.

    밤샘 가정용 전력 공급과 같은 저동적 운영 단계가 준(quasi) OCV 곡선을 재현하는 데 적합함을 보여줍니다.

    증분 용량 분석(ICA) 및 미분 전압 분석(DVA)을 적용하여, 실험실 측정에서 알려진 주요 특징들이 현장 작동에서 열화 모드를 결정하는
    데 추적될 수 있음을 보여줍니다.

    Li-NMC(리튬 니켈 망간 코발트 산화물), LMO(리튬 망간 산화물)와 NMC의 혼합물, 그리고 Li-LFP(리튬 철 인산염) 배터리에
    이 방법을 적용했습니다.

    주요 결과:

    평가 대상 가정용 ESS에서 관찰된 지배적인 열화 모드는 Li 이온 손실(loss of lithium inventory)이며, 일부 경우 활성
    물질 손실(loss of active material)이 나타날 수 있습니다.

    현장 용량 테스트를 통해 이 방법의 유효성을 검증했습니다.'
  summary_date: 2025-11-14 02:20 KST
  keywords:
  - Open circuit voltage
  - Degradation modes
  - Field data
  - Incremental capacity analysis
  - Differential voltage analysis
  category: 성능 평가
- title: A review and outlook on anionic and cationic redox in Ni-, Li- and Mn-rich
    layered oxides LiMeO2 (Me = Li, Ni, Co, Mn)
  title_ko: Ni, Li, Mn이 풍부한 층상 산화물 LiMeO2(Me = Li, Ni, Co, Mn)에서 음이온 및 양이온 산화/환원 반응에
    대한 고찰 및 전망
  authors: Bixian Ying, Zhenjie Teng, Sarah Day, Dan Porter, Martin Winter, Adrian
    Jonas, Katja Frenzel, Lena Mathies, Burkhard Beckhoff, Peter Nagel, Stefan Schuppler,
    Michael Merz, Felix Pfeiffer, Matthias Weiling, Masoud Baghernejad, Karin Kleiner
  date: '2023-10-02'
  paper_id: 2310.01295v2
  link: http://arxiv.org/abs/2310.01295v2
  summary: '연구 배경: 본 연구는 Ni 기반 층상 산화물 (LiNi1-xMexO2, x <= 0.2, Me = Co, Mn, 공간군 R-3m)
    에서의 전하 보상 메커니즘을 검토하며, 성능 매개변수와 음극 재료의 전자 및 결정학적 구조 변화 간의 관계를 탐구합니다.

    연구 방법: 충전 및 방전 시 관찰되는 두 가지 근본적으로 다른 산화-환원 메커니즘을 분석하여 연구를 수행했습니다.

    주요 결과:

    낮은 및 중간 충전 상태(SOCs)에서는 주로 산소 자리에서 전하 보상이 일어나며, 전자가 산소 격자에서 니켈로 이동(시그마 결합 형성)하는
    현상이 관찰되었습니다.

    높은 SOCs에서는 전이 금속에서 산소로의 전자 밀도 이동(파이 결합 형성)이 추가적인 산화-환원 반응을 가능하게 하지만, 전이 금속 호스트
    구조로부터의 산소 방출 및 그로 인한 해로운 반응도 유발합니다.

    Ni:Co:Mn 함량에 따라 두 과정은 음극 재료의 전압 프로파일에 특성적인 특징을 나타내며, 용량, 사이클 안정성, 개방 셀 전압과 같은
    성능 매개변수는 조성의 함수가 됩니다.'
  summary_date: 2025-11-13 12:43 KST
  tags:
  - Cathode
- title: A Spin-dependent Machine Learning Framework for Transition Metal Oxide Battery
    Cathode Materials
  title_ko: 전이 금속 산화물 배터리 양극 소재를 위한 스핀 의존형 머신러닝 프레임워크
  authors: Taiping Hu, Teng Yang, Jianchuan Liu, Bin Deng, Zhengtao Huang, Xiaoxu
    Wang, Fuzhi Dai, Guobing Zhou, Fangjia Fu, Ping Tuo, Ben Xu, Shenzhen Xu
  date: '2023-09-03'
  paper_id: 2309.01146v1
  link: http://arxiv.org/abs/2309.01146v1
  summary: '연구 배경: 정확성과 효율성 사이의 상충 관계 때문에 기계 학습 포텐셜(MLP)은 배터리 재료 과학에 널리 적용되어 다양한 중요한
    공정에 대한 원자 수준의 동역학을 설명할 수 있게 했습니다. 그러나 복잡한 전이 금속(TM) 산화물 양극 재료를 다룰 때, 여러 d-궤도 전자
    국소화 가능성이 종종 다른 스핀 상태(또는 스핀 배열에 대한 국소 최소값)로 수렴하게 하여 양극 재료 MLP 훈련에 상당한 장애물을 초래합니다.

    연구 방법: 본 연구에서는 TM 이온의 다른 스핀 상태를 구별함으로써 위의 문제를 해결하기 위해, 순수한 딥 포텐셜(DP) 모델을 기반으로
    기술자에 추가적인 특징인 원자 스핀을 통합하는 해결책을 제시합니다.

    주요 결과: 제안된 방법은 전통적인 Li_x_TMO2 (TM=Ni, Co, Mn, x=0.5 및 1.0), Li_x_NiO2 (x=0.5 및
    1.0)의 Li-Ni 역위치, 코발트가 없는 고니켈 Li_x_Ni1.5Mn0.5O4 (x=1.5 및 0.5), 그리고 삼원 양극 재료 Li_x_Ni1/3Co1/3Mn1/3O2
    (x=1.0 및 0.67)를 포함한 다양한 대표적인 양극 재료의 포텐셜 에너지에 대한 정확한 설명을 제공함을 입증했습니다. 이 접근 방식은
    시스템이 스핀 바닥 상태에 있는지 여부에 관계없이 모든 ab initio 결과를 훈련 데이터셋으로 활용할 수 있게 합니다. 전반적으로, 제안된
    접근 방식은 복잡한 TM 산화물 양극 재료를 위한 MLP를 효율적으로 훈련할 수 있는 길을 열어줍니다.'
  summary_date: 2025-11-13 12:43 KST
  tags:
  - Cathode
- title: Computational Understandings of the Cation Configuration Dependent Redox
    Activities and Oxygen Dimerizations in Li<sub>1.22</sub>Ni<sub>0.22</sub>Mn<sub>0.56</sub>O<sub>2</sub>
    Cathode
  title_ko: Li<sub>1.22</sub>Ni<sub>0.22</sub>Mn<sub>0.56</sub>O<sub>2</sub> 양극에서
    양이온 배열에 따른 산화-환원 활동 및 산소 이합체화에 대한 전산학적 이해
  authors: Zhenming Xu, Yongyao Xia, Mingbo Zheng
  date: '2022-04-08'
  paper_id: 2204.03785v2
  link: http://arxiv.org/abs/2204.03785v2
  summary: '연구 배경: Li-rich Mn 기반 양극재의 최적 설계를 위해 격자 산소 이량화(dimerization) 현상을 이해하는 것이
    매우 중요합니다.

    연구 방법: 밀도범함수이론(DFT) 계산을 기반으로, Li1.22Ni0.22Mn0.56O2 양극재에 대한 Ni-허니콤 Li-Ni-Mn 양이온
    배열을 제안하고 검토했습니다. 이 배열은 실험적으로 합성된 Li1.2Ni0.2Mn0.6O2 샘플에서 잘 알려진 Li-허니콤 구조와 공존할 수
    있습니다.

    주요 결과:

    Li-Ni-Mn 양이온 배열은 탈리튬화된 Li_xNi0.22Mn0.56O2에서 산소 산화환원 활동 및 산소 이량화에 상당한 영향을 미칩니다.

    높은 격자 산소 산화환원 활동과 쉬운 산소 이량화 사이에 반드시 일관성이 있는 것은 아닙니다. 예를 들어, Li-허니콤 구조는 Ni-허니콤
    구조보다 더 높은 산화환원 활동을 보이지만, 산소 이량화를 억제하기 위한 더 높은 활성화 에너지 장벽을 가집니다.

    보다 유리한 격자 산소 이량화를 보이는 Ni-허니콤 구조를 피하고, 더 나은 산화환원 활동을 보이는 Li-허니콤 구조를 최대한 활용하는 것이
    고성능 Li-rich Mn 기반 양극재를 최적으로 설계하는 데 중요합니다.'
  summary_date: 2025-11-13 12:43 KST
  tags:
  - Cathode
- title: 'Towards Ultra Low Cobalt Cathodes: A High Fidelity Computational Phase Search
    of Layered Li-Ni-Mn-Co Oxides'
  title_ko: '초저 코발트 양극을 향한 여정: 층상 Li-Ni-Mn-Co 산화물의 고정밀 전산 위상 탐색'
  authors: Gregory Houchins, Venkatasubramanian Viswanathan
  date: '2018-05-21'
  paper_id: 1805.08171v2
  link: http://arxiv.org/abs/1805.08171v2
  summary: '연구 배경: 층상 Li(Ni,Mn,Co)O2 (NMC)는 리튬 이온 배터리 양극 소재로서 최적화를 위한 흥미로운 삼원 합금 설계
    공간을 제시합니다. 최근 코발트의 높은 비용과 자원 제약으로 인해 새로운 설계 제약이 추가되었으며, 성능 저하 가능성에도 불구하고 고 니켈
    함유 NMC 합금이 큰 주목을 받고 있습니다. 이 소재 공간이 상온에서 무질서한 고용체인지, 또는 특정 전이 금속 정렬이 존재하며 metastable
    고용체가 사이클링 중 붕괴되어 성능에 영향을 미치는지에 대해서는 완전히 이해되지 않고 있습니다.

    연구 방법: 본 연구에서는 고 니켈, 따라서 저 코발트 함유 조성상에 초점을 맞춰 삼원 상 다이어그램의 고신뢰도 전산 탐색을 제시하고, 정렬
    및 무질서 고용체 상의 상온 안정성을 이해합니다. 이는 밀도 범함수 이론 훈련 데이터를 고정된 조성 및 위치의 리튬 및 산소 원자 배경에서
    다양한 길이에 걸쳐 인접한 전이 금속 원자의 효과적인 전자 및 스핀 상호 작용을 설명하는 축소 차수 모델 해밀토니안에 적용하여 수행됩니다.
    이 모델은 이후 유한 온도 열역학을 볼록 껍질 분석에 포함하여 무질서 및 정렬 고용체 영역과 상 다이어그램의 정렬 영역 내 전이 금속 정렬을
    이해하는 데 사용될 수 있습니다.

    주요 결과: 연구 결과, 층상 재료의 대다수 전이 금속 조성(특히 중간에서 높은 니켈 함량)에서 전이 금속 정렬을 선호하며, 정렬 영역에서
    선호되는 조성들의 집합을 예측했습니다.'
  summary_date: 2025-11-12 21:25 KST
  tags:
  - Cathode
- title: What is missing from existing Lithium-Sulfur models to capture coin-cell
    behaviour?
  title_ko: 리튬-황 모델들이 코인 셀 거동을 포착하려면 무엇이 부족한가?
  authors: Miss. Elizabeth Olisa Monica Marinescu
  date: '2025-03-10'
  paper_id: 2503.07684v1
  link: http://arxiv.org/abs/2503.07684v1
  summary: '연구 배경:

    리튬-황(Li-S) 배터리는 높은 이론 에너지 밀도, 향상된 안전성, 풍부하고 저렴한 재료로 인해 현재의 리튬-이온(Li-ion) 배터리를
    대체할 유망한 대안입니다.

    Li-S 배터리가 상업적으로 응용되기 위해서는 셀 형식 간의 거동 스케일링을 이해하는 것이 필수적입니다. 현재 신소재 개발은 주로 코인셀 수준에서
    이루어지지만, 상업용 애플리케이션에는 파우치셀이 사용될 것입니다.

    더 큰 셀 형식에서 감소된 전해액-대-황(E/S) 비율 및 증가된 기하학적 크기와 같은 차이점은 달성 가능한 용량, 사이클 안정성 및 잠재적
    열화 메커니즘 측면에서 거동 차이에 기여합니다.

    연구 방법:

    이 연구는 문헌에 있는 기존 모델(주로 파우치셀에 초점)을 기반으로 코인셀 거동을 포착하고 테스트하는 데 필요한 단계를 다룹니다.

    모델의 확장 능력과 예측의 인과성을 개선하기 위해 음극 표면적, 침전 역학 및 C-rate 의존성을 포함한 여러 영역을 조사했습니다.

    주요 결과:

    (해당 초록에서는 연구 방법 및 목표는 명시되어 있지만, 구체적인 "주요 결과"는 아직 제시되지 않았습니다.)'
  summary_date: 2025-11-12 21:25 KST
  tags:
  - Electrolyte
  - Cathode
- title: Structures and Electronic States of Nickel Rich Oxides for Lithium Ion Batteries
  title_ko: 리튬 이온 배터리용 니켈 농후 산화물의 구조 및 전자 상태
  authors: Saleem Yousuf, Md Maruf Mridha, Rita Magri
  date: '2023-10-18'
  paper_id: 2310.11856v1
  link: http://arxiv.org/abs/2310.11856v1
  summary: '연구 배경: 레이어드(layered) 형태의 순수한 LiNiO2(LNO)는 리튬 이온 배터리(LIB)의 양극 재료로 제안되는
    산화물 재료이며, 이 재료의 에너지학을 결정하는 데 시뮬레이션 셀의 선택이 중요합니다. 또한, LiNiO2의 구조적, 전자적 변화를 이해하는
    것은 탈리튬화(delithiation) 및 Ni 자리에 Mn이 치환된 LiNiyMn(1-y)O2(LNMO) 고용체 연구에 필수적입니다.

    연구 방법: 연구는 166 공간군(space group)의 큰 초격자(supercell)를 최적화하여 레이어드 순수 LiNiO2의 새로운 초구조(superstructure)를
    얻었습니다. 이 과정에서 셀 매개변수(cell parameters)와 내부 위치(internal positions)를 모두 이완(relaxing)시켰습니다.
    이러한 새로운 구조를 템플릿(template)으로 사용하여 탈리튬화(delithiation) 및 Ni 자리에 Mn이 치환(cation substitution)될
    때 발생하는 구조적, 전자적 변화를 연구했습니다.

    주요 결과:

    새로운 결정 구조는 얀-텔러(Jahn-Teller) 왜곡 대신 NiO6 팔면체(octahedra)의 크기 및 전하 불균형(charge disproportionation)을
    보였습니다.

    초격자의 구조 최적화를 통해 얻은 내부 에너지 감소는 단사정계(monoclinic symmetry) 초격자를 이완시켜 얻은 감소보다 훨씬 컸습니다.
    (단사정계 상이 더 안정적임에도 불구하고)

    새로운 구조의 Ni-O 결합 길이 분포는 실험 결과와 잘 일치했습니다.

    LiNiyMn(1-y)O2(LNMO)에 대한 연구 결과는 기존 실험과 놀랍도록 잘 일치했으며, 이전 연구들보다 관찰된 경향을 더 잘 설명했습니다.'
  summary_date: 2025-11-12 21:25 KST
  tags:
  - Cathode
- title: Magnetic order and Li-diffusion in the 1/3-filled Kagome layers of antiperovskite
    Lithium-ion battery materials (Li$_2$Fe)SO and (Li$_2$Fe)SeO
  title_ko: Magnetic order and Li-diffusion in the 1/3-filled Kagome layers of antiperovskite
    Lithium-ion battery materials (Li$_2$Fe)SO and (Li$_2$Fe)SeO
  authors: F. Seewald, T. Schulze, N. Gräßler, F. L. Carstens, L. Singer, M. A. A.
    Mohamed, S. Hampel, B. Büchner, R. Klingeler, H. -H. Klauss, H. -J. Grafe
  date: '2025-04-28'
  paper_id: 2504.19603v1
  link: http://arxiv.org/abs/2504.19603v1
  summary: 'OpenRouter 요약에 실패했습니다: 400 Client Error: Bad Request for url: https://openrouter.ai/api/v1/chat/completions'
  summary_date: 2025-11-12 21:15 KST
  tags:
  - Cathode
- title: In silico Ptychography of Lithium-ion Cathode Materials from Subsampled 4-D
    STEM Data
  title_ko: In silico Ptychography of Lithium-ion Cathode Materials from Subsampled
    4-D STEM Data
  authors: Alex W. Robinson, Amirafshar Moshtaghpour, Jack Wells, Daniel Nicholls,
    Zoe Broad, Angus I. Kirkland, Beata L. Mehdi, Nigel D. Browning
  date: '2023-07-12'
  paper_id: 2307.06138v1
  link: http://arxiv.org/abs/2307.06138v1
  summary: 'OpenRouter 요약에 실패했습니다: 400 Client Error: Bad Request for url: https://openrouter.ai/api/v1/chat/completions'
  summary_date: 2025-11-12 21:15 KST
  tags:
  - Cathode
- title: Expanding the Materials Search Space for Multivalent Cathodes
  title_ko: Expanding the Materials Search Space for Multivalent Cathodes
  authors: Ann Rutt, Jimmy-Xuan Shen, Matthew Horton, Jiyoon Kim, Jerry Lin, Kristin
    A. Persson
  date: '2022-04-11'
  paper_id: 2204.05383v1
  link: http://arxiv.org/abs/2204.05383v1
  summary: 'OpenRouter 요약에 실패했습니다: 400 Client Error: Bad Request for url: https://openrouter.ai/api/v1/chat/completions'
  summary_date: 2025-11-12 21:15 KST
  tags:
  - Solid-State
  - Cathode
- title: Data-driven stochastic 3D modeling of the nanoporous binder-conductive additive
    phase in battery cathodes
  title_ko: Data-driven stochastic 3D modeling of the nanoporous binder-conductive
    additive phase in battery cathodes
  authors: Phillip Gräfensteiner, Markus Osenberg, André Hilger, Nicole Bohn, Joachim
    R. Binder, Ingo Manke, Volker Schmidt, Matthias Neumann
  date: '2024-09-17'
  paper_id: 2409.11080v3
  link: http://arxiv.org/abs/2409.11080v3
  summary: '요약(로컬): A stochastic 3D modeling approach for the nanoporous binder-conductive
    additive phase in hierarchically structured cathodes of lithium-ion batteries
    is presented. The binder-conductive additive phase of these electrodes consists
    of carbon black, polyvinylidene difluoride binder and graphite particles. For
    its stochastic 3D modeling, a three-step procedure based on methods from stochastic
    geometry ...'
  summary_date: 2025-11-12 21:04 KST
  tags:
  - Cathode
  - Graphite
- title: 'Image-Guided Microstructure Optimization using Diffusion Models: Validated
    with Li-Mn-rich Cathode Precursors'
  title_ko: 'Image-Guided Microstructure Optimization using Diffusion Models: Validated
    with Li-Mn-rich Cathode Precursors'
  authors: Geunho Choi, Changhwan Lee, Jieun Kim, Insoo Ye, Keeyoung Jung, Inchul
    Park
  date: '2025-05-12'
  paper_id: 2505.07906v1
  link: http://arxiv.org/abs/2505.07906v1
  summary: '요약(로컬): Microstructure often dictates materials performance, yet it is
    rarely treated as an explicit design variable because microstructure is hard to
    quantify, predict, and optimize. Here, we introduce an image centric, closed-loop
    framework that makes microstructural morphology into a controllable objective
    and demonstrate its use case with Li- and Mn-rich layered oxide cathode precursors.
    This work pre...'
  summary_date: 2025-11-12 21:04 KST
  tags:
  - Cathode
- title: Simulating charging characteristics of lithium iron phosphate by electro-ionic
    optimization on a quantum annealer
  title_ko: Simulating charging characteristics of lithium iron phosphate by electro-ionic
    optimization on a quantum annealer
  authors: Tobias Binninger, Yin-Ying Ting, Konstantin Köster, Nils Bruch, Payam Kaghazchi,
    Piotr M. Kowalski, Michael H. Eikerling
  date: '2025-03-13'
  paper_id: 2503.10581v1
  link: http://arxiv.org/abs/2503.10581v1
  summary: '요약(로컬): The rapid evolution of quantum computing hardware opens up new
    avenues in the simulation of energy materials. Today''s quantum annealers are
    able to tackle complex combinatorial optimization problems. A formidable challenge
    of this type is posed by materials with site-occupational disorder for which atomic
    arrangements with a low, or lowest, energy must be found. In this article, a method
    is presen...'
  summary_date: 2025-11-12 21:04 KST
  tags:
  - Cathode
- title: A Bilayer Cathode Design Procedure for Li ion Batteries Using the Multilayer
    Doyle-Fuller-Newman Model (M-DFN)
  title_ko: A Bilayer Cathode Design Procedure for Li ion Batteries Using the Multilayer
    Doyle-Fuller-Newman Model (M-DFN)
  authors: E. C. Tredenick, A. M. Boyce, R. Drummond, S. R. Duncan
  date: '2025-11-09'
  paper_id: 2511.06228v1
  link: http://arxiv.org/abs/2511.06228v1
  summary: 'Gemini 요약에 실패했습니다: 429 You exceeded your current quota, please check your
    plan and billing details. For more information on this error, head to: https://ai.google.dev/gemini-api/docs/rate-limits.
    To monitor your current usage, head to: https://ai.dev/usage?tab=rate-limit.

    * Quota exceeded for metric: generativelanguage.googleapis.com/generate_content_free_tier_requests,
    limit: 2

    Please retry in 18.951071406s. [links {

    description: "Learn more about Gemini API quotas"

    url: "https://ai.google.dev/gemini-api/docs/rate-limits"

    }

    , violations {

    quota_metric: "generativelanguage.googleapis.com/generate_content_free_tier_requests"

    quota_id: "GenerateRequestsPerMinutePerProjectPerModel-FreeTier"

    quota_dimensions {

    key: "model"

    value: "gemini-2.5-pro"

    }

    quota_dimensions {

    key: "location"

    value: "global"

    }

    quota_value: 2

    }

    , retry_delay {

    seconds: 18

    }

    ]'
  summary_date: 2025-11-12 20:51 KST
  tags:
  - Electrolyte
  - Cathode
- title: Simultaneous Single Crystal Growth and Segregation of Ni-Rich Cathode Enabled
    by Nanoscale Phase Separation for Advanced Lithium-Ion Batteries
  title_ko: Simultaneous Single Crystal Growth and Segregation of Ni-Rich Cathode
    Enabled by Nanoscale Phase Separation for Advanced Lithium-Ion Batteries
  authors: Yujing Bi, Yaobin Xu, Ran Yi, Dianying Liu, Peng Zuo, Jiangtao Hu, Qiuyan
    Li, Jing Wu, Chongmin Wang, Sha Tan, Enyuan Hu, Jingnan Li, Rebecca O Toole, Liu
    Luo, Xiaoguang Hao, Subramanian Venkatachalam, Job Rijssenbeek, Jie Xiao
  date: '2023-06-20'
  paper_id: 2306.11831v1
  link: http://arxiv.org/abs/2306.11831v1
  summary: 'Gemini 요약에 실패했습니다: 429 You exceeded your current quota, please check your
    plan and billing details. For more information on this error, head to: https://ai.google.dev/gemini-api/docs/rate-limits.
    To monitor your current usage, head to: https://ai.dev/usage?tab=rate-limit.

    * Quota exceeded for metric: generativelanguage.googleapis.com/generate_content_free_tier_requests,
    limit: 2

    Please retry in 19.067732062s. [links {

    description: "Learn more about Gemini API quotas"

    url: "https://ai.google.dev/gemini-api/docs/rate-limits"

    }

    , violations {

    quota_metric: "generativelanguage.googleapis.com/generate_content_free_tier_requests"

    quota_id: "GenerateRequestsPerMinutePerProjectPerModel-FreeTier"

    quota_dimensions {

    key: "model"

    value: "gemini-2.5-pro"

    }

    quota_dimensions {

    key: "location"

    value: "global"

    }

    quota_value: 2

    }

    , retry_delay {

    seconds: 19

    }

    ]'
  summary_date: 2025-11-12 20:51 KST
  tags:
  - Cathode
- title: Determining the Fundamental Failure Modes in Ni-rich Lithium Ion Battery
    Cathodes
  title_ko: Determining the Fundamental Failure Modes in Ni-rich Lithium Ion Battery
    Cathodes
  authors: Siyang Wang, Zonghao Shen, Aigerim Omirkhan, Oriol Gavalda-Diaz, Mary P.
    Ryan, Finn Giuliani
  date: '2023-08-12'
  paper_id: 2308.06537v1
  link: http://arxiv.org/abs/2308.06537v1
  summary: '연구 배경: 기존 리튬이온 배터리 다결정 양극재의 기계적 열화 문제를 해결하기 위해 단결정 양극재가 주목받고 있습니다. 하지만
    단결정 소재의 주요 파괴 메커니즘으로 여겨지는 전위(dislocation)에 의한 균열 형성에 대한 직접적인 정보와 기계적 거동에 대한 이해는
    부족한 상황입니다.

    연구 방법: LiNi0.8Mn0.1Co0.1O2 (NCM811) 단결정 영역의 국소적 기계적 특성을 직접 측정하기 위해 ''인시츄(in situ)
    미세 기계 테스트''를 수행했습니다. 이를 통해 전위 슬립 시스템과 임계 응력을 규명하고, 단결정과 다결정 소재의 변형 거동을 비교 분석했습니다.

    주요 결과: 니켈-리치(Ni-rich) 양극재에서 어떤 전위 슬립 시스템이 작동하는지, 그리고 슬립이 어떻게 균열과 파괴를 유발하는지에 대한
    두 가지 근본적인 질문에 대한 해답을 찾았습니다. 이 결과는 향후 배터리 수명 예측 및 고장 위험 평가 도구를 개발하고, 기계적 내구성이 향상된
    새로운 양극재를 설계하는 데 핵심적인 지식을 제공합니다.'
  summary_date: 2025-11-12 20:51 KST
  tags:
  - Cathode
- title: Fabrication of n+ contact on p-type high pure Ge by cathodic electrodeposition
    of Li and impedance analysis of n+/p diode at low temperatures
  title_ko: Fabrication of n+ contact on p-type high pure Ge by cathodic electrodeposition
    of Li and impedance analysis of n+/p diode at low temperatures
  authors: Manoranjan Ghosh, Pravahan Salunke, Shreyas Pitale, S. G. Singh, G. D.
    Patra, Shashwati Sen
  date: '2024-07-08'
  paper_id: 2407.05799v1
  link: http://arxiv.org/abs/2407.05799v1
  summary: '연구 배경: 펄스 형태의 방사선 검출을 위해 저마늄(Ge) 위에 n-type 전기 접점을 형성하여 다이오드를 제작하고, 그 교류
    임피던스를 분석하는 것은 중요합니다. 이 연구는 p-type 저마늄에 리튬(Li)을 확산시켜 n+/p 접합 다이오드를 제작하고 그 전기적 특성을
    평가하는 것을 목표로 합니다.

    연구 방법: p-type 저마늄(Ge) 단결정 위에 260C의 용융 질산리튬 용액에서 리튬(Li) 금속을 전착시켰습니다. 전착 시간을 조절하여
    Ge 내부로의 Li 확산 깊이를 제어하였고, 연속적인 표면 연마 후 면저항(SR)을 측정하여 이를 확인했습니다. 또한, 350C에서 1시간
    동안 열처리를 진행하여 Li 확산을 촉진했습니다. 제작된 n+/p 접합 다이오드의 전기적 특성을 평가하기 위해 1/C^2 vs V 플롯, 홀
    측정(Hall measurement), 교류 임피던스 분석(Cole-Cole plot) 등을 수행했습니다.

    주요 결과: 열처리를 통해 Li이 Ge 내부로 최대 500 마이크론까지 확산되는 것을 확인했습니다. p-type Ge에 Li을 주입하여 면저항
    약 1 ohm/square, 불순물 농도 약 3.7x10^15/cm^3의 안정적인 n-type 전기 접점을 성공적으로 형성했습니다. 제작된
    n+/p 접합 다이오드는 이상적인 다이오드 특성을 보였으며, 순방향 바이어스에서는 주파수 의존적인 확산 정전용량(약 10 micro.F)이
    우세했고, 역방향 바이어스에서는 주파수와 무관한 공핍 정전용량(약 10pF)을 나타내며 순수한 커패시터처럼 동작했습니다.'
  summary_date: 2025-11-10 07:12 KST
- title: Phase-field modeling on the diffusion-driven processes in metallic conductors
    and lithium-ion batteries
  title_ko: Phase-field modeling on the diffusion-driven processes in metallic conductors
    and lithium-ion batteries
  authors: Jay Santoki
  date: '2021-02-20'
  paper_id: 2102.10310v1
  link: http://arxiv.org/abs/2102.10310v1
  summary: '연구 배경: 에너지 변환 및 전송 분야에서 물질 확산(diffusion)은 장치의 성능과 금속 도체의 내구성에 직접적인 영향을
    미치는 중요한 현상입니다. 따라서 이 연구는 두 가지 구체적인 확산 현상, 즉 (1) 리튬이온 배터리 양극으로의 리튬 삽입과 (2) 금속 도체
    내에서 전기이동(electromigration)에 의한 개재물(inclusion)의 형태 변화를 이해하는 것을 목표로 합니다.

    연구 방법: 리튬이온 배터리 양극으로의 리튬 삽입과 금속 도체 내 개재물의 형태학적 변화와 같은 확산 구동 현상을 탐구하기 위해 상평형장(phase-field)
    방법을 적용했습니다.

    주요 결과: 본 연구에서 사용한 상평형장 방법이 리튬 삽입 및 전기이동과 같은 확산 구동 현상의 핵심적인 물리적 원리를 효과적으로 포착하고
    설명할 수 있음을 입증했습니다.'
  summary_date: 2025-11-10 07:12 KST
  tags:
  - Cathode
- title: Phase Separation Dynamics in Isotropic Ion-Intercalation Particles
  title_ko: Phase Separation Dynamics in Isotropic Ion-Intercalation Particles
  authors: Yi Zeng, Martin Z. Bazant
  date: '2013-09-18'
  paper_id: 1309.4543v2
  link: http://arxiv.org/abs/1309.4543v2
  summary: '연구 배경: 리튬이온 배터리는 이온의 삽입/탈리 반응과 결합된 확산 및 상 변태(phase transformation)로 인해
    복잡한 비선형 동역학을 보입니다. 기존 모델들은 상 분리를 간과하거나 구형의 축소핵(shrinking-core) 상 경계를 가정하는 한계가
    있었습니다.

    연구 방법: 최근 개발된 칸-힐리어드 반응(Cahn-Hilliard reaction, CHR) 이론을 사용하여 구형 고체 나노입자 내 이온
    삽입/탈리에 대한 수학적 모델을 개발했습니다. 이 모델은 일반화된 버틀러-볼머(Butler-Volmer) 속도론을 적용하여 인가 전류 효과를
    반영하고, 농도 변화를 배터리 전압과 일관되게 연결합니다. 4차 비선형 CHR 문제를 풀기 위해 제어 체적 이산화(control-volume
    discretization) 기법을 사용했으며, 대표적인 양극재인 리튬인산철(lithium iron phosphate) 모델에 대한 시뮬레이션을
    수행했습니다.

    주요 결과: 개발된 모델은 특정 조건 하에서만 상 분리가 일어나는 것을 예측하며, 고용체(solid-solution) 확산에서 2상(two-phase)
    축소핵 동역학으로의 전이를 성공적으로 설명했습니다. 또한, 비대칭적 전하 전달이나 이온의 표면 젖음(wetting) 현상과 같은 충/방전 비대칭의
    원인을 규명하고, 이로 인해 3개의 뚜렷한 상 영역이 형성될 수 있음을 밝혔습니다. 인가 전류에 따른 전압 평탄부(voltage plateau)에
    대한 분석적 근사치도 유도했습니다.'
  summary_date: 2025-11-10 07:12 KST
  tags:
  - Cathode
- title: Quantum simulation of battery materials using ionic pseudopotentials
  title_ko: Quantum simulation of battery materials using ionic pseudopotentials
  authors: Modjtaba Shokrian Zini, Alain Delgado, Roberto dos Reis, Pablo A. M. Casares,
    Jonathan E. Mueller, Arne-Christian Voigt, Juan Miguel Arrazola
  date: '2023-02-15'
  paper_id: 2302.07981v2
  link: http://arxiv.org/abs/2302.07981v2
  summary: '```html

    연구 배경: 고전적인 재료 시뮬레이션에서는 원자핵과 내부 전자의 유효 퍼텐셜을 모델링하기 위해 이온 유사퍼텐셜(ionic pseudopotential)을
    사용하여 계산 비용을 줄입니다. 특히, 리튬 과잉 양극재와 같은 차세대 배터리 재료의 가역 용량을 온전히 활용하기 위한 전략을 수립하려면 더
    정확한 시뮬레이션이 필요한데, 양자 컴퓨터를 활용한 시뮬레이션은 여전히 비용이 매우 높다는 한계가 있습니다.

    연구 방법: 본 연구에서는 주기적인 재료의 양자 컴퓨터 시뮬레이션 비용을 줄이기 위해 유사퍼텐셜을 사용하는 새로운 양자 알고리즘을 제안했습니다.
    평면파 기저(plane-wave basis)에서 해밀토니안의 1양자화 표현을 사용하는 큐비트화(qubitization) 기반 양자 위상 추정
    알고리즘을 사용했습니다. 특히, 분리 가능한 유사퍼텐셜의 형태를 활용하고 양자 산술 연산 대신 더 효율적인 양자 읽기 전용 메모리(QROM)
    서브루틴을 사용하는 등, 고도로 최적화된 컴파일 전략을 개발하여 유사퍼텐셜의 복잡성을 양자 시뮬레이션에 통합했습니다.

    주요 결과: 개발된 알고리즘을 리튬 망간 산화물, 리튬 니켈-망간 산화물, 리튬 망간 산화-불화물 등 세 가지 리튬 과잉 양극재에 적용하여
    필요한 큐비트와 토폴리 게이트(Toffoli gate) 수를 추정했습니다. 그 결과, 제안된 최적화 컴파일 전략을 통해 동일한 목표 정확도를
    기준으로 기존 최신 기술 대비 총 토폴리 비용을 4 자릿수(10,000배) 더 낮춘 유사퍼텐셜 기반 양자 알고리즘을 구현했습니다.

    ```'
  summary_date: 2025-11-09 07:12 KST
  tags:
  - Cathode
- title: Theory of layered-oxide cathode degradation in Li-ion batteries by oxidation-induced
    cation disorder
  title_ko: Theory of layered-oxide cathode degradation in Li-ion batteries by oxidation-induced
    cation disorder
  authors: Debbie Zhuang, Martin Z. Bazant
  date: '2022-07-29'
  paper_id: 2207.14699v3
  link: http://arxiv.org/abs/2207.14699v3
  summary: '```html

    연구 배경: 니켈 리치(Ni-rich) 층상계 산화물 양극에서 발생하는 구조적 무질서(disorder) 현상은 상전이나 표면 재구성을 유발하여
    리튬 이온 배터리의 수명을 크게 단축시키는 주요 원인입니다.

    연구 방법: 층상계 산화물 소재의 결함 밀도를 나타내는 ''무질서도''를 변수로 하는 일반적인 자유 에너지 모델을 개발했습니다. 이 모델은
    결함 코어 에너지, 장거리 쌍극자 정전기력, 고용체의 배열 엔트로피를 고려하며, 특히 고전압(4.4V vs. Li/Li+ 초과)에서 결함이
    많은 니켈이 정전기적 힘에 의해 벌크 내부로 이동한다는 가설에 기반합니다.

    주요 결과: 개발된 모델을 배터리 사이클 시뮬레이션에 적용하여, 낮은 전압 컷오프로 구동할 때 양극 열화가 줄어드는 실험적 관찰과 일치하는
    결과를 얻었습니다. 이 이론은 배터리 수명 및 속도 특성을 향상시키기 위한 양극 조성, 코팅, 전해질 개발의 이론적 프레임워크를 제공하며,
    전기화학적 이온 분리 기술 등 다른 분야에도 확장 적용될 수 있습니다.

    ```'
  summary_date: 2025-11-09 07:12 KST
  tags:
  - Electrolyte
  - Cathode
- title: Non-destructive measurement of in-operando lithium concentration in batteries
    via x-ray Compton scattering
  title_ko: Non-destructive measurement of in-operando lithium concentration in batteries
    via x-ray Compton scattering
  authors: K. Suzuki, B. Barbiellini, Y. Orikasa, S. Kaprzyk, M. Itou, K. Yamamoto,
    Yung Jui Wang, H. Hafiz, Y. Uchimoto, A. Bansil, Y. Sakurai, H. Sakurai
  date: '2016-01-14'
  paper_id: 1601.03452v1
  link: http://arxiv.org/abs/1601.03452v1
  summary: '```html

    연구 배경: 작동 중인 배터리 내부의 리튬 분포를 비파괴적으로 파악하는 것은 효율과 안전성 문제를 해결하는 데 매우 중요합니다. 하지만 기존
    기술들은 대부분 실제 상용 전지가 아닌 테스트용 셀에만 적용 가능한 한계가 있었습니다.

    연구 방법: 본 연구에서는 밀폐된 전기화학 셀 내부의 국소적인 리튬 농도를 측정하기 위한 방법으로 고에너지 X-선 컴프턴 산란 분광법(high-energy
    x-ray Compton scattering spectroscopy)을 제안했습니다. 실험적 측정과 제1원리 계산(first-principles
    computations)을 병행하여 분석을 수행했습니다.

    주요 결과: 컴프턴 프로파일(Compton profile)의 형태 인자(shape parameter S)가 리튬의 농도와 선형적인 비례 관계를
    가지며, 리튬 농도를 파악하는 신뢰성 있는 지표가 될 수 있음을 밝혔습니다. 이 방법의 유효성을 LixMn2O4 양극재와 실제 상용 리튬 코인
    배터리(CR2032)를 통해 성공적으로 입증했습니다.

    ```'
  summary_date: 2025-11-09 07:11 KST
  tags:
  - Cathode
- title: Simulating key properties of lithium-ion batteries with a fault-tolerant
    quantum computer
  title_ko: Simulating key properties of lithium-ion batteries with a fault-tolerant
    quantum computer
  authors: Alain Delgado, Pablo A. M. Casares, Roberto dos Reis, Modjtaba Shokrian
    Zini, Roberto Campos, Norge Cruz-Hernández, Arne-Christian Voigt, Angus Lowe,
    Soran Jahangiri, M. A. Martin-Delgado, Jonathan E. Mueller, Juan Miguel Arrazola
  date: '2022-04-25'
  paper_id: 2204.11890v2
  link: http://arxiv.org/abs/2204.11890v2
  summary: '```html

    연구 배경: 기존 배터리 소재 시뮬레이션 방법은 정확성과 신뢰성에 한계가 있어, 더 높은 에너지 저장, 빠른 충전, 낮은 비용을 갖춘 새로운
    배터리 기술 개발에 어려움이 있습니다. 양자 컴퓨팅이 대안으로 제시되었지만, 배터리 시뮬레이션에 어떻게 적용될 수 있는지에 대한 구체적인 연구는
    부족했습니다.

    연구 방법: 최근 도입된 1차 양자화(first-quantization) 기법을 기반으로, 리튬이온배터리의 핵심 특성(평형 전지 전압, 이온
    이동도, 열 안정성)을 계산하기 위한 포괄적인 양자 알고리즘을 설계했습니다. 이 알고리즘은 큐비트화(qubitization) 기반 양자 위상
    추정(quantum phase estimation)을 사용하여 소재의 바닥 상태 에너지(ground-state energy)를 계산하는 것을
    핵심으로 합니다.

    주요 결과: 개발된 양자 알고리즘을 실제 양극 소재인 규산철리튬(dilithium iron silicate) 시뮬레이션에 적용하여, 이를 구현하는
    데 필요한 컴퓨팅 자원을 최초로 예측하고 정량화했습니다. 이는 양자 컴퓨터를 이용한 현실적인 배터리 소재 시뮬레이션의 가능성을 구체적으로 제시한
    첫 사례입니다.

    ```'
  summary_date: 2025-11-08 07:13 KST
  tags:
  - Cathode
- title: Nanoscale Imaging of Lithium Ion Distribution During In Situ Operation of
    Battery Electrode and Electrolyte
  title_ko: Nanoscale Imaging of Lithium Ion Distribution During In Situ Operation
    of Battery Electrode and Electrolyte
  authors: Megan E. Holtz, Yingchao Yu, Deniz Gunceler, Jie Gao, Ravishankar Sundararaman,
    Kathleen A. Schwarz, Tomás A. Arias, Héctor D. Abruña, David A. Muller
  date: '2013-11-25'
  paper_id: 1311.6490v1
  link: http://arxiv.org/abs/1311.6490v1
  summary: '연구 배경: 새로운 배터리 재료의 작동 및 열화 메커니즘을 이해하는 것은 매우 중요합니다. 재료의 미시적 불균일성으로 인해,
    개별 입자 단위에서 실시간(operando)으로 국소적인 정보를 제공하는 분석 기술이 필요합니다.

    연구 방법: 투과전자현미경(TEM)용 액상 셀(liquid flow cell)을 이용하여 배터리 충전 중 이온의 나노스케일 분포를 이미징하는
    접근법을 개발했습니다. 원자가 전자 에너지 손실 분광법(Valence energy-loss spectroscopy)을 사용하여 용매화된 이온과
    전극에 삽입된 이온을 추적했으며, 제일원리 비선형 응답 이론(ab initio non-linear response theory)으로 용매화
    이온의 전자 구조를 식별했습니다.

    주요 결과: LiFePO4 전극과 주변 수계 전해질의 리튬화 상태(lithiation state)를 충방전 중에 나노스케일 해상도로 실시간
    측정하는 데 성공했습니다. 전극과 전해질 사이의 리튬 이동을 관찰했으며, 개별 양극 입자마다 충전 동역학이 다르게 나타나는 것을 발견했습니다.
    이 기술은 다양한 전기 에너지 저장 시스템에 적용 가능한 범용적인 실시간 나노 이미징 분석법입니다.'
  summary_date: 2025-11-08 07:13 KST
  tags:
  - Cathode
  - Electrolyte
- title: Scalable Composites Benefiting from Transition-Metal Oxides as Cathode Materials
    for Efficient Lithium-Sulfur Batteries
  title_ko: Scalable Composites Benefiting from Transition-Metal Oxides as Cathode
    Materials for Efficient Lithium-Sulfur Batteries
  authors: Vittorio Marangon, Eugenio Scaduti, Viviana Fatima Vinci, Jusef Hassoun
  date: '2022-06-16'
  paper_id: 2206.14569v1
  link: http://arxiv.org/abs/2206.14569v1
  summary: '연구 배경: 고에너지 리튬-황(Li-S) 전지를 위한 확장 가능한(scalable) 양극재로서, 다양한 구조와 형태를 가진 전이금속
    산화물을 황에 포함시키는 복합재료가 제안되었습니다.

    연구 방법: 황(Sulfur) 80 wt.%에 각각 MnO2 또는 TiO2 20 wt.%를 혼합하여 복합재료를 제작했습니다. 특히 나노 크기의
    TiO2와 마이크로 크기의 MnO2를 사용하여 입자 크기에 따른 영향을 비교 분석했습니다.

    주요 결과: S-TiO2 복합재는 나노 크기 TiO2 입자가 반응 속도를 향상시켜, C/10에서 2C에 이르는 우수한 속도 특성과 2C에서
    400 사이클 이상의 긴 수명 특성을 보였습니다. 반면 S-MnO2 복합재는 마이크로 크기 입자로 인해 1C 속도에서 성능이 제한되었습니다.
    그럼에도 두 복합재 모두 6 mgcm-2에 달하는 높은 황 로딩 조건에서 4.5에서 5.5 mAhcm-2의 우수한 면적당 용량을 달성하여,
    차세대 리튬-황 전지 양극재로서의 가능성을 입증했습니다.'
  summary_date: 2025-11-08 07:13 KST
  tags:
  - Cathode
- title: Short-Range Order and Li$_x$TM$_{4-x}$ Probability Maps for Disordered Rocksalt
    Cathodes
  title_ko: Short-Range Order and Li$_x$TM$_{4-x}$ Probability Maps for Disordered
    Rocksalt Cathodes
  authors: Tzu-chen Liu, Steven B. Torrisi, Chris Wolverton
  date: '2025-08-11'
  paper_id: 2508.08112v1
  link: http://arxiv.org/abs/2508.08112v1
  summary: '연구 배경: DRX(무질서 암염구조) 양극재에서 양이온의 단범위 규칙도(SRO, Short-range order)는 Li4 사면체
    클러스터의 생성 확률을 결정하는 핵심 요소입니다. 그러나 기존 연구에서는 Li4 생성 확률이 무작위 한계(random limit)보다 낮은
    현상에 대한 체계적인 분석이나, 이를 극복하기 위한 전략, 그리고 FCC(면심입방격자) 구조에서의 근본적인 정렬 거동에 대한 이해가 부족했습니다.

    연구 방법: 단순화된 변수 공간(parameter space)에서 광범위한 몬테카를로 매핑(Monte Carlo mapping)을 이용하여
    쌍(pair) SRO 파라미터와 LixTM4-x 클러스터 생성 확률을 정량적으로 분석했습니다.

    주요 결과: 무질서 상태에서 Li4 생성 확률은 최근접 이웃(NN) 간의 쌍 SRO 파라미터에 의해 결정됨을 밝혔습니다. 특히 층상(Layered)
    및 스피넬 유사(Spinel-like) 구조의 경우, 이러한 SRO는 저온의 장범위 규칙도(long-range order)가 단순히 약화된
    형태가 아님을 규명했습니다. 이를 바탕으로 리튬과 전이금속이 섞이려는 경향을 제어하여 Li4 생성 확률을 무작위 한계 이상으로 높일 수 있는
    전략을 제시했으며, 이는 FCC 시스템 전반에 적용 가능한 정렬 거동에 대한 열역학적 이해를 증진시켰습니다.'
  summary_date: 2025-11-07 07:14 KST
  tags:
  - Cathode
- title: Effect of cathode porosity on the Lithium air cell oxygen reduction reaction
  title_ko: Effect of cathode porosity on the Lithium air cell oxygen reduction reaction
  authors: Jeongwook Seo, Shrihari Sankarasubramanian, Nikhilendra Singh, Fuminori
    Mizuno, Kensuke Takechi, Jai Prakash
  date: '2024-03-31'
  paper_id: 2404.00787v1
  link: http://arxiv.org/abs/2404.00787v1
  summary: '```html

    연구 배경: 리튬-공기 전지(Lithium-air cell)의 실용적인 공기극(air cathode)에서 일어나는 산소 환원 반응(ORR)의
    동역학(kinetics)을 규명하고자 했습니다. 이 공기극은 일반적으로 촉매가 포함되거나 포함되지 않은 다공성 탄소(porous carbon)로
    구성됩니다.

    연구 방법: 다공성 탄소 전극을 사용하여, 0.1M LiTFSI(Lithium bis-trifluoromethanesulfonimidate)가
    용해된 DME(Dimethoxyethane) 전해액에서 순환 전압 전류법(CV)과 회전 링-디스크 전극(RRDE) 기법으로 ORR의 메커니즘과
    동역학을 분석했습니다. 또한, 자체 개발한 동역학 모델을 이용하여 RRDE 데이터를 분석하고 기본 반응들의 속도 상수를 계산했습니다.

    주요 결과: 다공성 탄소 전극의 산소 환원/발생 반응 전위는 평탄한 유리상 탄소(glassy carbon, GC) 전극과 유사했으나, 증가된
    표면적으로 인해 디스크 전류는 훨씬 컸습니다. 전기화학 반응 속도 상수는 평탄한 GC 전극의 값과 비슷한 크기를 보였습니다. 결론적으로, 전극의
    다공성이 ORR 동역학에 미치는 영향은 전기화학적 특성 변화가 아닌, 중간체와 생성물의 탈착(desorption) 및 확산(Fickian에서
    Knudsen 영역으로)을 지연시키는 물리적인 효과임을 규명했습니다.

    ```'
  summary_date: 2025-11-07 07:13 KST
  tags:
  - Cathode
  - Electrolyte
  - LFO
- title: Deciphering the interplay between wetting and chemo-mechanical fracture in
    lithium-ion battery cathode materials
  title_ko: Deciphering the interplay between wetting and chemo-mechanical fracture
    in lithium-ion battery cathode materials
  authors: Wan-Xin Chen, Luis J. Carrillo, Arnab Maji, Xiang-Long Peng, Joseph Handy,
    Sarbajit Banerjee, Bai-Xiang Xu
  date: '2025-07-06'
  paper_id: 2507.04574v1
  link: http://arxiv.org/abs/2507.04574v1
  summary: '연구 배경: 리튬이온 배터리 전극의 균열(crack)은 일반적으로 해로운 것으로 알려져 있으나, 최근에는 양극 활물질의 안정적인
    파괴(fracture)가 오히려 전기화학적 활성 표면을 넓히고 리튬 확산 경로를 단축시켜 전반적인 용량을 향상시킬 수 있다는 가능성이 제시되었습니다.

    연구 방법: 전해액의 습윤(wetting)과 재료의 파괴 현상 사이의 근본적인 상호작용을 규명하기 위해 실험과 시뮬레이션을 통합한 연구를 수행했습니다.
    모델 양극재로 alpha-V2O5 단결정과 다결정 NCM을 사용하였으며, 화학적 (탈)리튬화 사이클 후 첨단 스캐닝 기술을 이용해 파괴 패턴과
    리튬 분포를 분석하고, 이를 검증하기 위한 다중물리(multiphysics) 모델을 개발했습니다.

    주요 결과: 전해액 습윤과 파괴 사이에 상호 강화적인 관계가 있음을 밝혔습니다. (1) 파괴된 표면으로 전해액이 침투하면 (탈)리튬화 반응이
    촉진되고, (2) 전해액의 습윤 현상은 파괴 모드, 전파 거리 및 방향성에 영향을 미칩니다. 검증된 모델을 통해 다결정 NCM 입자에서도 습윤이
    파괴를 촉진하여 전체 용량을 향상시키는 데 결정적인 역할을 한다는 것을 확인했으며, 이는 제어된 파괴 공학을 통한 배터리 성능 최적화의 가능성을
    시사합니다.'
  summary_date: 2025-11-07 07:13 KST
  tags:
  - NCM
  - Electrolyte
  - Cathode
- title: Determining the grain orientations of battery materials from electron diffraction
    patterns using convolutional neural networks
  title_ko: Determining the grain orientations of battery materials from electron
    diffraction patterns using convolutional neural networks
  authors: Jonas Scheunert, Shamail Ahmed, Thomas Demuth, Andreas Beyer, Sebastian
    Wissel, Bai-Xiang Xu, Kerstin Volz
  date: '2025-06-23'
  paper_id: 2506.18416v1
  link: http://arxiv.org/abs/2506.18416v1
  summary: '연구 배경: 다결정 물질, 특히 에너지 소재의 특성은 결정립계에 의해 결정되므로 결정립 방향성에 대한 정량적 분석이 필수적입니다.
    기존의 주사 투과 전자 현미경(STEM) 기반 패턴 매칭 분석법은 시간이 매우 오래 걸리는 단점이 있어, 이를 해결하기 위한 대안으로 인공지능
    기술의 필요성이 대두되었습니다.

    연구 방법: 리튬이온 배터리의 중요 양극 활물질인 LiNiO2의 전자 회절 패턴을 동적으로 시뮬레이션한 데이터를 생성했습니다. 이 데이터를
    사용하여, 3개의 오일러 각(Euler angles)으로 표현되는 결정립의 방향성을 예측하는 합성곱 신경망(CNN) 모델을 훈련시켰습니다.

    주요 결과: 개발된 CNN 모델은 기존의 패턴 매칭 알고리즘보다 정확도와 효율성 모두에서 뛰어난 성능을 보였습니다. 이러한 정확도 향상은 동적
    효과(dynamical effects)를 반영한 데이터로 훈련했기 때문입니다. 본 연구는 전자 회절 데이터 분석에 딥러닝을 적용한 최초의 시도로,
    머신러닝이 전자 현미경 데이터 분석을 가속화하여 고속 대용량 특성 분석 기술로 나아갈 수 있는 큰 잠재력을 제시합니다.'
  summary_date: 2025-11-06 07:14 KST
  tags:
  - Cathode
- title: Local doping of an oxide semiconductor by voltage-driven splitting of anti-Frenkel
    defects
  title_ko: Local doping of an oxide semiconductor by voltage-driven splitting of
    anti-Frenkel defects
  authors: Jiali He, Ursula Ludacka, Kasper A. Hunnestad, Didrik R. Småbråten, Konstantin
    Shapovalov, Per Erik Vullum, Constantinos Hatzoglou, Donald M. Evans, Erik D.
    Roede, Zewu Yan, Edith Bourret, Sverre M. Selbach, David Gao, Jaakko Akola, Dennis
    Meier
  date: '2025-02-11'
  paper_id: 2502.07947v1
  link: http://arxiv.org/abs/2502.07947v1
  summary: '연구 배경: 층상 산화물(Layered oxides)은 높은 이온 이동도와 화학적 유연성 덕분에 리튬 이온 배터리의 양극재 등으로
    주목받고 있습니다. 최근에는 전기적 특성을 조절할 수 있는 반도체로서의 가능성이 부각되었으며, 특히 안티-프렌켈(anti-Frenkel) 결함을
    이용하여 전도도를 국소적으로 크게 향상시킨 선행 연구가 있습니다.

    연구 방법: 특정 층상 산화물인 Er(Mn,Ti)O3에 직류(DC) 전압을 인가하여 안티-프렌켈 결함을 분리시키는 방식으로 국소적인 억셉터(acceptor)
    및 도너(donor) 도핑을 유도했습니다. 이 과정과 결과를 분석하기 위해 밀도 범함수 이론(DFT) 계산, 주사 탐침 현미경(SPM), 원자
    탐침 단층 촬영(APT), 주사 투과 전자 현미경(STEM) 등 다양한 분석 기법을 종합적으로 활용했습니다.

    주요 결과: 인가된 전압에 의해 산소 결함들이 층상 결정 구조 내에서 쉽게 이동하여, 산소 원자가 과잉된 p-타입 영역과 산소 결손이 많은
    n-타입 영역을 나노 크기로 형성함을 확인했습니다. 이렇게 형성된 패턴은 쌍극성 npn-접합과 유사하며, 수 일 동안 안정적으로 유지되었습니다.
    본 연구 결과는 산화물 반도체를 나노 스케일에서 일시적으로 기능화할 수 있는 새로운 가능성을 제시하며, 이는 산화물 전자공학 및 임시 전자소자(transient
    electronics) 분야에 새로운 기회를 제공합니다.'
  summary_date: 2025-11-06 07:14 KST
  tags:
  - Cathode
- title: Layered-to-Spinel Phase Transformation in Li$_{0.5}$NiO$_2$ from First Principles
  title_ko: Layered-to-Spinel Phase Transformation in Li$_{0.5}$NiO$_2$ from First
    Principles
  authors: Cem Komurcuoglu, Alan C. West, Alexander Urban
  date: '2024-03-04'
  paper_id: 2403.02520v1
  link: http://arxiv.org/abs/2403.02520v1
  summary: '연구 배경: LiNiO2 기반 리튬이온 배터리 양극에서 층상구조 Li0.5NiO2가 스피넬 구조 Li(NiO2)2로 상전이하는
    현상은 잠재적인 성능 저하 원인으로 알려져 있습니다. 이 연구는 해당 상전이 메커니즘을 규명하는 것을 목표로 합니다.

    연구 방법: 층상구조에서 스피넬 구조로의 상전이 메커니즘을 분석하기 위해 제일원리 계산(first-principles calculations)을
    수행했습니다. 또한, LiNiO2-NiO2 조성 범위에서 층상구조의 전하 정렬(charge ordering) 현상과 다양한 스피넬 공간군의
    상대적 안정성을 평가했습니다.

    주요 결과: 계산 결과, 높은 결함 형성 에너지, 복잡한 전하 전달 메커니즘, 전자적 불안정성(electronic frustration)으로
    인해 상전이에 대한 에너지 장벽이 매우 높다는 것을 확인했습니다. 이로 인해 Li0.5NiO2에서는 부분적인 역 스피넬 상이 형성되기 어려우며,
    이는 상온에서 쉽게 상전이가 일어나는 Li0.5MnO2와 질적으로 다른 점입니다. 또한, 상전이가 일어나기 위해서는 Ni 원자와 Li 원자가
    각각의 스피넬 자리로 협력적으로(concertedly) 이동해야 함을 밝혔습니다. 마지막으로, 실험적으로 관찰된 스피넬 구조는 0 Kelvin의
    바닥 상태 구조가 아닌, 온도 평균 구조(temperature-averaged structure)와 일치한다는 결론을 내렸습니다.'
  summary_date: 2025-11-06 07:13 KST
  tags:
  - Cathode
- title: Temperature-Dependent Dynamic Disproportionation in LiNiO$_2$
  title_ko: Temperature-Dependent Dynamic Disproportionation in LiNiO$_2$
  authors: Andrey D. Poletayev, Robert J. Green, Jack E. N. Swallow, Lijin An, Leanne
    Jones, Grant Harris, Peter Bencok, Ronny Sutarto, Jonathon P. Cottom, Benjamin
    J. Morgan, Robert A. House, Robert S. Weatherup, M. Saiful Islam
  date: '2022-11-16'
  paper_id: 2211.09047v3
  link: http://arxiv.org/abs/2211.09047v3
  summary: '연구 배경: 리튬니켈산화물(LiNiO2)은 층상 구조 니켈산화물의 대표적인 물질로 에너지 및 컴퓨팅 분야에서 중요하게 활용되지만,
    상관관계가 강한 이 물질의 전자 구조는 아직 완전히 규명되지 않았습니다.

    연구 방법: 제일원리 계산(ab initio simulations)을 통해 LiNiO2 내 니켈(Ni) 이온의 온도 의존적 화학종 형성 및
    스핀 동역학을 예측하고, 이를 Ni L3,2-edge에서 X선 흡수 분광법, X선 자기 원편광 이색성, 공명 비탄성 X선 산란법을 이용해 실험적으로
    검증했습니다. 또한, 전하 이동 다중항 계산을 통해 실험 결과를 재현했습니다.

    주요 결과: Ni 이온이 세 가지 상태로 불균등화(disproportionate)되며, 이 상태들은 온도에 따라 동적으로 상호 변환되고 그
    비율이 변한다는 것을 이론과 실험을 통해 밝혔습니다. 이 ''동적 불균등화'' 모델은 LiNiO2의 자성, 열 활성화 전자 전도, 회절 분석,
    양이온 자리바뀜 결함(antisite defects) 안정성 등 다양한 물리적 현상을 통합적으로 설명할 수 있습니다.'
  summary_date: 2025-11-05 07:13 KST
  tags:
  - Cathode
- title: Quantitative comparison of different approaches for reconstructing the carbon-binder
    domain from tomographic image data of cathodes in lithium-ion batteries and its
    influence on electrochemical properties
  title_ko: Quantitative comparison of different approaches for reconstructing the
    carbon-binder domain from tomographic image data of cathodes in lithium-ion batteries
    and its influence on electrochemical properties
  authors: Benedikt Prifling, Matthias Neumann, Simon Hein, Timo Danner, Emanuel Heider,
    Alice Hoffmann, Philipp Rieder, André Hilger, Markus Osenberg, Ingo Manke, Margret
    Wohlfahrt-Mehrens, Arnulf Latz, Volker Schmidt
  date: '2022-07-28'
  paper_id: 2207.14389v1
  link: http://arxiv.org/abs/2207.14389v1
  summary: '```html

    연구 배경: 리튬이온 배터리의 성능을 최적화하기 위해 탄소-바인더 도메인(CBD)의 3차원 공간 분포를 파악하는 것이 중요하지만, 싱크로트론
    단층촬영 이미지 데이터만으로 CBD 구조를 정확히 분석하고 재구성하는 데에는 어려움이 있습니다.

    연구 방법: 두 종류의 다른 양극(초고밀도 비정형 양극, 이중층 양극) 3D 이미지 데이터를 활물질, CBD, 기공의 세 상으로 분할하기 위해
    네 가지 접근법을 비교했습니다. 사용된 방법은 (1)전역 임계값 설정(global thresholding), (2)EDX 데이터 기반 국소
    폐쇄, (3)k-평균 군집화(k-means clustering), (4)싱크로트론 및 FIB-SEM 데이터로 학습된 신경망(neural network)입니다.
    각 분할 기법이 전극 미세구조 및 성능에 미치는 영향을 공간 분해 수송 시뮬레이션을 통해 정량적으로 평가했습니다.

    주요 결과: 개발된 분석 방법론을 통해 특정 전극 구조화 공정이 양극의 최종 3차원 미세구조에 미치는 영향을 명확히 규명했습니다. 또한, 각기
    다른 이미지 분할 기법이 전극의 형태학적 특성 분석 및 성능 예측 시뮬레이션 결과에 어떤 차이를 가져오는지 정량적으로 비교하여 제시했습니다.

    ```'
  summary_date: 2025-11-05 07:12 KST
  tags:
  - Cathode
- title: Crystallographic design of intercalation materials
  title_ko: Crystallographic design of intercalation materials
  authors: Ananya Renuka Balakrishna
  date: '2022-04-09'
  paper_id: 2204.04525v1
  link: http://arxiv.org/abs/2204.04525v1
  summary: '```html

    연구 배경: 삽입(Intercalation) 소재는 리튬 배터리 전극 등 에너지 저장 분야에서 유망하지만, 이온 삽입 과정에서 발생하는 격자
    변형(최대 약 10%)으로 인해 미세균열이 발생하고 결국 소재가 파손되는 문제가 있습니다. 또한, 소재의 결정학적 질감(crystallographic
    texture)은 이온 수송, 상분리, 결함 제어에 중요한 역할을 합니다.

    연구 방법: 본 논문은 새로운 실험 연구가 아닌, 기존 문헌들을 종합적으로 검토하고 분석하는 리뷰(review) 논문입니다. 주로 이차전지에
    사용되는 삽입형 양극재 사례를 중심으로, 격자의 구조적 변형, 상변태 미세구조, 결정 결함이 소재의 화학적-기계적 특성에 미치는 영향을 고찰합니다.

    주요 결과: 삽입 소재의 특성과 수명을 향상시키기 위해 해결해야 할 핵심 과제와 기회를 각 주제별로 식별하고 제시합니다. 특히, 소재의 특성을
    근본적으로 개선하기 위한 방안으로 ''결정학적 설계(crystallographic design)''의 중요성을 강조하며, 이러한 접근법이 배터리
    양극재를 넘어 더 넓은 범위의 삽입 화합물에도 적용 가능함을 시사합니다.

    ```'
  summary_date: 2025-11-05 07:12 KST
  tags:
  - Cathode
- title: Modeling ionic transport and disorder in crystalline electrodes using percolation
    theory
  title_ko: Modeling ionic transport and disorder in crystalline electrodes using
    percolation theory
  authors: Alexander Urban
  date: '2023-02-14'
  paper_id: 2302.06759v1
  link: http://arxiv.org/abs/2302.06759v1
  summary: '연구 배경: 고체 이온 전도체는 배터리 및 연료 전지의 필수 구성 요소입니다. 치환 무질서(substitutional disorder)를
    갖는 결정성 물질을 통한 이온 전도는 중요한 현상이며, 이에 대한 모델링 연구가 필요합니다.

    연구 방법: 이온 전도는 원자 규모의 격자 모델 침투 시뮬레이션(atomic-scale lattice model percolation simulations)을
    통해 모델링될 수 있습니다. 이온 침투 이론(ionic percolation theory)은 확산 경로의 침투 거동을 설명하고, 이온 전도에
    기여하는 격자 사이트의 비율을 식별하며, 확산 네트워크의 비틀림 정도(tortuosity)를 정량화하는 데 사용됩니다. 모든 예시는 자유 및
    오픈소스 Dribble 시뮬레이션 소프트웨어를 기반으로 합니다.

    주요 결과: 정량화된 확산 경로, 기여 격자 사이트 및 비틀림 정도는 삽입형 배터리 전극의 벌크 확산 계수(bulk diffusivity)
    및 용량과 연관될 수 있습니다. 본 연구는 무질서 암염(disordered rocksalt) 및 관련 결정 구조를 가진 리튬 이온 배터리 양극에
    적용되었으며, 리튬 함량 단거리 질서(Li content short-range order)에 따라 확산 경로와 그 비틀림 정도가 어떻게 변하는지
    보여주었습니다.'
  summary_date: 2025-11-04 07:14 KST
  tags:
  - Cathode
- title: Graphene-Wrapped Sulfur Particles as a Rechargeable Lithium-Sulfur-Battery
    Cathode Material with High Capacity and Cycling Stability
  title_ko: Graphene-Wrapped Sulfur Particles as a Rechargeable Lithium-Sulfur-Battery
    Cathode Material with High Capacity and Cycling Stability
  authors: Hailiang Wang, Yuan Yang, Yongye Liang, Joshua Tucker Robinson, Yanguang
    Li, Ariel Jackson, Yi Cui, Hongjie Dai
  date: '2011-07-01'
  paper_id: 1107.0109v1
  link: http://arxiv.org/abs/1107.0109v1
  summary: '연구 배경: 리튬 이차 전지용 황 양극재의 고질적인 문제점인 방전 중 부피 팽창, 가용성 폴리설파이드 중간체 형성, 낮은 전기
    전도도를 해결할 수 있는 새로운 물질 개발의 필요성이 있습니다.

    연구 방법: 폴리에틸렌글리콜(PEG)로 코팅된 서브마이크론 황 입자를 준비했습니다. 이 입자들을 탄소 블랙 나노입자로 장식된 약하게 산화된
    그래핀 산화물 시트로 감싸는 방식으로 그래핀-황 복합 재료를 합성했습니다. 여기서 PEG와 그래핀 코팅층은 황 입자의 부피 팽창을 수용하고,
    가용성 폴리설파이드를 가두며, 황 입자에 전기 전도성을 부여하는 중요한 역할을 합니다.

    주요 결과: 합성된 그래핀-황 복합 재료는 100회 이상의 사이클 동안 약 600mAh/g에 달하는 높고 안정적인 비가역 용량을 보였습니다.
    이는 고에너지 밀도 충전식 리튬 배터리를 위한 유망한 양극 재료임을 시사합니다.'
  summary_date: 2025-11-04 07:13 KST
  tags:
  - Cathode
- title: LiMn1-xFexPO4 Nanorods Grown on Graphene Sheets for Ultra-High Rate Performance
    Lithium Ion Batteries
  title_ko: LiMn1-xFexPO4 Nanorods Grown on Graphene Sheets for Ultra-High Rate Performance
    Lithium Ion Batteries
  authors: Hailiang Wang, Yuan Yang, Yongye Liang, Li-Feng Cui, Hernan Sanchez Casalongue,
    Yanguang Li, Guosong Hong, Yi Cui, Hongjie Dai
  date: '2011-07-01'
  paper_id: 1107.0111v1
  link: http://arxiv.org/abs/1107.0111v1
  summary: '연구 배경: LiFePO4의 성공적인 활용 이후, 더 높은 작동 전압과 에너지 밀도를 가진 LiMnPO4가 차세대 리튬 이차전지
    양극재로 주목받고 있습니다. 그러나 LiMnPO4 기반 양극재는 매우 낮은 전기 및 이온 전도성으로 인해 고율 성능 확보에 어려움이 있었습니다.

    연구 방법: 연구팀은 Fe-도핑된 LiMnPO4 (LiMn0.75Fe0.25PO4) 나노로드를 산화 그래핀에서 환원된 그래핀 시트 위에 직접
    결합시키는 합성법을 개발했습니다. 이는 LiMn0.75Fe0.25PO4 나노로드에 우수한 전기 전도성을 부여하기 위함입니다. 그래핀 위에서
    성장한 LiMn0.75Fe0.25PO4 나노로드는 자유 용액에서 성장한 것과는 다른 고유한 형태를 가지며, 나노로드의 짧은 반경 방향 (약
    20-30nm)을 따라 [010] 결정학적 축으로 빠른 리튬 이온 확산에 이상적입니다.

    주요 결과: 개발된 LiMn0.75Fe0.25PO4 나노로드/그래핀 하이브리드는 높은 탄소 함량 없이도 약 30-40초 이내의 초고속 방전을
    달성했습니다. 또한, 높은 작동 전압에서 99.5% 이상의 높은 쿨롱 효율을 보였습니다. 이 하이브리드 소재는 모든 도핑된 LiMnPO4 양극
    재료 중에서 리튬 이온 배터리용으로 최고의 고율 성능을 나타냈습니다.'
  summary_date: 2025-11-04 07:13 KST
  tags:
  - Cathode
- title: First-principles theory of doping in layered oxide electrode materials
  title_ko: First-principles theory of doping in layered oxide electrode materials
  authors: Khang Hoang
  date: '2017-10-26'
  paper_id: 1710.09895v1
  link: http://arxiv.org/abs/1710.09895v1
  summary: '연구 배경: 리튬 이온 배터리 전극 재료인 LiMO2 (M = Co, Ni, Mn)를 불순물로 도핑하는 것이 전기화학적 특성을
    최적화하는 효과적인 방법임이 입증되었습니다. 또한, 가볍게 도핑된 화합물은 더 복잡한 혼합 금속 LiMO2 기반 배터리 양극 재료를 이해하기
    위한 모델 시스템으로 활용될 수 있습니다.

    연구 방법: 하이브리드 밀도 함수 결함 계산을 사용하는 상세한 제일원리 연구를 수행했습니다. 연구 대상은 층상 산화물인 LiCoO2, LiNiO2,
    LiMnO2이며, 전이 금속 (Fe, Co, Ni, Mn) 및 비전이 금속 (Mg, Al) 불순물로 가볍게 도핑했습니다. 불순물의 구조 및
    에너지와 고유 점 결함과의 복합체를 기반으로 분석을 진행했습니다.

    주요 결과: 불순물의 격자 위치 선호도는 도펀트의 전하 및 스핀 상태에 따라 달라지며, 이는 국부적인 격자 환경과 강하게 연결되어 있습니다.
    또한, 도펀트의 전하 및 스핀 상태는 공동 도펀트의 존재와 합성 환경 내 호스트 화합물 구성 원소의 상대적 풍부함에 의해 영향을 받을 수 있습니다.
    가능한 모든 저에너지 불순물 관련 결함 복합체를 결정하여, 재료의 추가 분석을 위한 결함 모델을 제공했습니다.'
  summary_date: 2025-11-03 07:11 KST
  tags:
  - Cathode
- title: Thermodynamic Analysis Using First-Principles Calculations of Phases and
    Structures of LixNi0.5Mn1.5O4(0 <= x <= 1)
  title_ko: Thermodynamic Analysis Using First-Principles Calculations of Phases and
    Structures of LixNi0.5Mn1.5O4(0 <= x <= 1)
  authors: Ippei Kishida, Kengo Orita, Atsutomo Nakamura, Yoshiyuki Yokogawa
  date: '2013-01-30'
  paper_id: 1301.7207v2
  link: http://arxiv.org/abs/1301.7207v2
  summary: '연구 배경: 스피넬 구조를 가지는 LiNi0.5Mn1.5O4는 고에너지 밀도를 가진 차세대 리튬 이온 배터리의 양극 물질로서
    유망한 후보입니다. 본 연구는 전극의 수명 특성에 영향을 미치는 벌크 물질의 결정 구조 변화를 평가합니다.

    연구 방법: 일반화된 기울기 근사를 이용한 투영자 증강파 방법을 사용하여 제일원리 계산을 통해 LixNi0.5Mn1.5O4 (0 <= x <=
    1)의 구조적 전이를 조사했습니다. 단위 셀 내의 모든 고유한 리튬 위치 점유 구성을 계산하여 다양한 조성에 대한 총 에너지와 가장 안정한
    구조를 얻었습니다. 열역학적 분석을 수행했으며, 구조 간의 에너지 차이를 사용하여 볼츠만 인자로부터 상온에서의 구조 비율을 계산했습니다.

    주요 결과: 열역학적 분석 결과, x = 0.5인 Li0.5Ni0.5Mn1.5O4가 0 < x < 1 범위에서 유일하게 안정한 상으로 나타났습니다.
    분해 에너지는 0 < x < 0.5 범위에서는 0.1 eV 미만이지만, 0.5 < x < 1 범위에서는 현저히 높았으며, x = 0.75에서
    0.39 eV에 도달했습니다. 단위 셀의 결정 구조는 x = 0에서 0.5까지 점진적으로 변했지만, x = 0.5에서 1까지는 현저하게 변화했습니다.'
  summary_date: 2025-11-03 07:11 KST
  tags:
  - Cathode
- title: 'Functionalized MXenes as Effective Polyselenides Immobilizer for Lithium-Selenium
    Batteries: A Density Functional Theory (DFT) Study'
  title_ko: 'Functionalized MXenes as Effective Polyselenides Immobilizer for Lithium-Selenium
    Batteries: A Density Functional Theory (DFT) Study'
  authors: Rahul Jayan, Md Mahbubul Islam
  date: '2020-03-18'
  paper_id: 2003.08294v1
  link: http://arxiv.org/abs/2003.08294v1
  summary: '연구 배경: 리튬-셀레늄(Li-Se) 전지의 실용적인 응용은 주로 폴리셀레나이드(Li2Sen)의 전해액 용해 및 이동(셔틀 효과),
    그리고 낮은 차수의 폴리셀레나이드의 비활성 침착으로 인해 방해받고 있습니다. MXenes의 높은 전기 전도성과 기계적 강도는 폴리셀레나이드
    용해를 방지하고 전기화학적 성능을 향상시키기 위한 적절한 고정(anchoring)을 제공할 수 있는 유망한 후보 물질입니다.

    연구 방법: 본 연구에서는 리튬 폴리셀레나이드(Li2Sen)가 그래핀 및 표면 기능화된 Ti3C2 MXenes에 결합하는 메커니즘을 이해하기
    위해 밀도범함수 이론(DFT) 계산을 사용했습니다. 그래핀을 참조 물질로 사용하여 기능화된 Ti3C2X2 (여기서 X는 S, O, F, Cl)
    상에서의 Li2Sen 결합 강도를 평가했습니다.

    주요 결과: Ti3C2S2 및 Ti3C2O2가 그래핀, Ti3C2F2, Ti3C2Cl2에 비해 우수한 고정(anchoring) 거동을 보였습니다.
    S 및 O로 종단된 Ti3C2가 제공하는 Li2Sen 흡착 강도는 일반적으로 사용되는 에테르 기반 전해액보다 강했으며, 이는 Li2Sen 셔틀링을
    효과적으로 억제하는 데 필수적입니다. Ti3C2X2 및 그래핀에 흡착된 Li2Sen은 화학적 분해 없이 구조적 무결성을 유지합니다. 상태 밀도(DOS)
    분석 결과, Li2Sen 흡착 후에도 Ti3C2X2의 전도성 거동이 보존되어 관련된 Li2Sen 화학 반응의 전기화학적 활성을 촉진할 수 있음을
    나타냈습니다. 이 결과들을 바탕으로 Ti3C2S2 및 Ti3C2O2가 Li2Sen 흡착에 대해 우수한 고정 거동을 보여주며, 이는 Li-Se
    전지 시스템의 전기화학적 성능을 향상시키기 위한 효과적인 셀레늄 기반 양극 물질 설계에 활용될 수 있습니다.'
  summary_date: 2025-11-03 07:11 KST
  tags:
  - Electrolyte
  - Cathode
- title: 'Effect of salt concentration on the solubility, ion-dynamics, and transport
    properties of dissolved vanadium ions in lithium-ion battery electrolytes: Generalized
    solubility limit approach (Part II)'
  title_ko: 'Effect of salt concentration on the solubility, ion-dynamics, and transport
    properties of dissolved vanadium ions in lithium-ion battery electrolytes: Generalized
    solubility limit approach (Part II)'
  authors: Arijit Mitra, Saptarshi Das, Debasish Das, Subhasish B. Majumder, Siddhartha
    Das
  date: '2021-11-29'
  paper_id: 2111.14591v1
  link: http://arxiv.org/abs/2111.14591v1
  summary: '연구 배경: 슈퍼 농축 전해질은 바나듐을 함유하는 양극 재료에서 원소 용해를 지연시키는 것으로 실험적으로 입증되었습니다. 본
    연구는 이러한 슈퍼 농축 전해질의 전달 특성을 분자 동역학 시뮬레이션을 통해 탐구했습니다.

    연구 방법: 비분극성 OPLS-AA (Optimized Potentials for Liquid Simulations - All Atom) 힘장(force
    field)을 사용하는 분자 동역학 시뮬레이션이 수행되었습니다. 1,3-Dioxolane과 1,2-Dimethoxyethane 혼합 용매에
    리튬 비스(트리플루오로메탄술포닐)이미드 (LiTFSI)를 1몰에서 7몰까지 5가지 조성으로 연구했습니다. 이온 전도도, 자기 확산 계수, 밀도와
    같은 물리화학적 특성이 시뮬레이션되었고, 방사형 분포 함수(Radial Distribution Function) 분석, 이온 클러스터링 계산,
    자유 에너지 섭동(Free Energy Perturbation) 방법을 이용한 용매화 자유 에너지 계산이 진행되었습니다.

    주요 결과: 시뮬레이션된 이온 전도도, 자기 확산 계수 및 밀도는 실험 결과와 잘 일치했습니다. 방사형 분포 함수 분석 결과, 전해질이 salt-in-solvent
    유형에서 solvent-in-salt 유형으로 전환됨에 따라 염 음이온과 바나듐 양이온 사이에 강한 배위가 나타났습니다. 이온 클러스터링 계산을
    통해 solvent-in-salt 유형 전해질에서 바나듐 양이온의 첫 번째 용매화 껍질에 높은 음이온 함량이 관찰되었습니다. 자유 에너지 섭동
    계산은 슈퍼 농축 전해질 사용 시 활물질 용해가 지연될 것임을 시사했습니다. 클러스터의 이온 동역학은 슈퍼 농축 전해질에서 염 음이온과의 강한
    쿨롱 상호작용으로 인해 바나듐 양이온 전달이 농도 구배에 반하여 발생함을 보여주었습니다. 여러 바나듐 함유 양극 재료의 사이클 성능 향상은
    본 연구에서 설명된 이론적 틀에 대한 강력한 증거를 제공합니다.'
  summary_date: 2025-11-02 22:15 KST
  tags:
  - Electrolyte
  - LFO
  - Cathode
- title: 'The meaning of Li diffusion in cathode materials for the cycling of Li-ion
    batteries: A case study on LiNi0.33Mn0.33Co0.33O2 thin films'
  title_ko: 'The meaning of Li diffusion in cathode materials for the cycling of Li-ion
    batteries: A case study on LiNi0.33Mn0.33Co0.33O2 thin films'
  authors: Erwin Hüger, Harald Schmidt
  date: '2025-05-14'
  paper_id: 2505.09404v1
  link: http://arxiv.org/abs/2505.09404v1
  summary: '연구 배경: 충전식 리튬 이온 배터리의 다결정 LiNi0.33Mn0.33Co0.33O2 c-축 방향성을 가진 박막 양극에서,
    최대 비 용량을 포함한 리튬 저장 및 방출의 반응 동역학이 리튬 확산에 의해 결정됨을 입증하는 연구입니다. 이 연구는 C-rate 성능 및
    장기 사이클링 거동을 조사했습니다.

    연구 방법:

    C-rate 성능 실험을 수행하여 용량의 전류 밀도 의존성을 분석했습니다.

    리튬 화학 확산 계수(chemical diffusivity) 및 추적자 확산 계수(tracer diffusivity)를 표준 전기화학 및 비전기화학적
    확산 측정 기술을 사용하여 측정했습니다.

    전위차 단계적 전압 인가법(PITT: Potentiostatic Intermittent Titration)과 전기화학 임피던스 분광법(EIS:
    Electrochemical Impedance Spectroscopy) 실험을 통해 전극 전위 및 충전 상태(SOC)에 따른 화학 확산 계수,
    열역학적 인자(thermodynamic factor), 그리고 리튬 추적자 확산 계수를 결정했습니다.

    측정된 리튬 추적자 확산 계수는 6Li 추적자 확산 실험과 이차 이온 질량 분석법(SIMS: Secondary Ion Mass Spectrometry)으로
    검증되었습니다.

    주요 결과:

    박막은 낮은 C-rate에서도 예상 실용 용량의 최대 30%만 나타냈으나, 0.01C 미만의 매우 낮은 사이클링 속도에서는 100% 용량이
    달성되었습니다.

    용량은 전류 밀도 변화에 대해 가역적인 거동을 보여 박막의 열화가 없음을 시사했습니다.

    C-rate 성능 실험 결과, 용량이 전류 밀도의 제곱근에 의존하는 것으로 나타나 확산 제어 공정임을 확인했습니다.

    사이클링 실험에서 추정된 확산 계수는 전류 밀도와 무관했습니다.

    측정된 리튬 화학 및 추적자 확산 계수는 전위, 충전 상태(SOC) 및 사이클 수와 거의 독립적인 것으로 밝혀졌습니다.

    PITT와 SIMS를 통해 얻은 확산 계수가 EIS를 통해 얻은 값보다 리튬 흡수 및 방출에 대해 더 신뢰할 수 있음이 확인되었습니다.

    확산 결과에 기초하여, 느린 리튬 확산으로 인해 완전한 박막 탈리튬화를 위한 C-rate 한계가 0.01C 미만으로 계산되었습니다.'
  summary_date: 2025-11-02 22:15 KST
  tags:
  - Cathode
- title: Quantifying Li-content for compositional tailoring of lithium ferrite ceramics
  title_ko: Quantifying Li-content for compositional tailoring of lithium ferrite
    ceramics
  authors: C. Granados-Miralles, A. Serrano, P. Prieto, J. Guzmán-Mínguez, J. E. Prieto,
    A. M. Friedel, E. García-Martín, J. F. Fernández, A. Quesada
  date: '2023-09-24'
  paper_id: 2309.14377v1
  link: http://arxiv.org/abs/2309.14377v1
  summary: '연구 배경: 리튬 페라이트는 다양한 응용 분야로 인해 여러 신기술에 중요한 재료입니다. 특히 LiFeO2는 리튬 이온 배터리의
    대체 양극 재료로 주목받으며, LiFe5O8은 스핀트로닉스 분야에서 유망합니다. 리튬 페라이트 내 리튬 함량은 물리적 특성 및 이를 기반으로
    하는 기능성 소자의 성능에 크게 영향을 미칩니다. 하지만 리튬의 적은 전자 수로 인해 일상적인 재료 특성 분석 방법으로는 식별이 어려워 리튬
    함량이 정확하게 정량화되는 경우가 드뭅니다.

    연구 방법: 본 연구에서는 리튬:철 비율이 1:1, 1:3, 1:5인 자기성 리튬 페라이트 분말을 합성하여 단일 상(LiFeO2 및 LiFe5O8)
    및 두 상의 조절된 혼합물을 성공적으로 얻었습니다. 이 분말들을 압축하고 1100 degC의 최고 온도에서 열처리하여 소결하여 원래의 리튬:철
    비율을 유지하는 고밀도 펠렛을 제작했습니다. 분말과 펠렛 모두에서 리튬 함량은 두 가지 독립적인 방법, 즉 (i) 러더퍼드 후방 산란 분광법과
    핵 반응 분석의 결합, (ii) 분말 X-선 회절 데이터의 리트벨트 분석을 통해 결정되었습니다. 수 마이크론 영역에 대한 공간 분해 공초점
    라만 현미경 실험도 수행되었으며, 전계 방출 주사 전자 현미경을 통해 소결 과정 중의 결정립 성장을 확인했습니다.

    주요 결과: 두 가지 리튬 함량 측정 기술(RBS/NRA 및 리트벨트 분석) 간의 높은 일치를 통해 합성 시 사용된 리튬:철 비율이 소결된
    세라믹에서도 유지됨을 확인했습니다. 수 마이크론 영역에 대한 공간 분해 공초점 라만 현미경 실험에서도 동일한 결론이 도출되었습니다. 전계 방출
    주사 전자 현미경 분석 결과, 소결 과정 동안 상당한 결정립 성장이 발생하여, 분말 상태의 평균 입자 크기가 약 600 nm에서 고밀도 LiFeO2의
    경우 3.8(6) 마이크로미터, LiFe5O8 세라믹의 경우 10(2) 마이크로미터로 증가했음이 밝혀졌습니다.'
  summary_date: 2025-11-02 22:14 KST
  tags:
  - Cathode
- title: Predicting doping strategies for ternary nickel-cobalt-manganese cathode
    materials to enhance battery performance using graph neural networks
  title_ko: Predicting doping strategies for ternary nickel-cobalt-manganese cathode
    materials to enhance battery performance using graph neural networks
  authors: Zirui Zhao, Dong Luo, Shuxing Wu, Kaitong Sun, Zhan Lin, Hai-Feng Li
  date: '2024-07-15'
  paper_id: 2407.10458v2
  link: http://arxiv.org/abs/2407.10458v2
  summary: '연구 배경: 리튬 이온 배터리의 뛰어난 전기화학적 성능과 특히 NCM (니켈-코발트-망간) 삼원계 양극재의 견고한 성능 및 구조적
    안정성에 대한 관심이 높습니다. NCM 양극재에 추가 원소를 도핑하여 성능을 더욱 향상시키려는 연구가 진행되고 있으나, 효과적인 도핑 전략을
    결정하는 데는 많은 어려움이 존재합니다.

    연구 방법: 본 연구에서는 이전 연구들로부터 NCM 시스템을 사용하는 리튬 이온 배터리에 대한 포괄적인 데이터베이스를 구축했습니다. 이 데이터베이스를
    활용하여 그래프 신경망(Graph Neural Networks) 기반의 데이터 중심 모델을 개발하여 최적의 도핑 전략을 예측했습니다.

    주요 결과: NCM 기반 배터리 시스템에 대한 근본적인 이해를 돕고 실제 적용에 필요한 통찰력을 제공하며, 개발된 데이터 기반 모델을 통해
    최적의 도핑 전략을 예측할 수 있는 가능성을 제시했습니다.'
  summary_date: 2025-11-01 22:11 KST
- title: Aluminum oxide coatings on Co-rich cathodes and interactions with organic
    electrolyte
  title_ko: Aluminum oxide coatings on Co-rich cathodes and interactions with organic
    electrolyte
  authors: M. D. Hashan C. Peiris, Michael Woodcox, Diana Liepinya, Robert Shepard,
    Hao Liu, Manuel Smeu
  date: '2025-06-10'
  paper_id: 2506.09252v1
  link: http://arxiv.org/abs/2506.09252v1
  summary: '연구 배경: 리튬 이온 배터리(LIB)는 현대 에너지 저장에 필수적이지만, 양극과 전해질의 안정성 및 효율성 문제로 성능이 제한됩니다.
    LiCoO2와 같은 전이 금속 층상 산화물 양극은 용량 감소, 전해질과의 반응, 불안정한 양극-전해질 계면, 그리고 사이클링 중 격자 파괴와
    같은 여러 열화 메커니즘을 겪습니다. 최근 알루미나와 같은 산화물 코팅은 보호층을 형성하여 유해한 반응을 완화하고 양극-전해질 계면(CEI)의
    안정성을 향상함으로써 양극의 내구성을 높이는 유망한 전략으로 부상했습니다.

    연구 방법: 본 연구는 유기 전해질과 접촉하는 LiCoO2 양극에 대해 알루미늄 산화물 코팅 유무에 따른 화학적 및 기계적 거동을 조사하기
    위해 ab initio 분자 동역학(AIMD) 시뮬레이션을 활용했습니다. 전해질 분자와 코팅되지 않은 양극 및 코팅된 양극 표면 간의 상호작용을
    조사했으며, 특히 에틸렌 카보네이트(EC) 및 디메틸 카보네이트(DMC)의 분해, 산소 종의 형성, 용매화 동역학에 초점을 맞추었습니다. 또한
    축 변형 및 분리 에너지 계산을 사용하여 양극-코팅 계면의 기계적 견고성을 평가했습니다.

    주요 결과: 알루미나 코팅은 전해질 분해를 효과적으로 줄이고 특히 고충전 상태에서 양극 구조를 안정화하는 것으로 나타났습니다. 코팅의 두께와
    구조적 배향은 기계적 강도를 향상하고 양극-전해질 계면에서 유해한 반응을 최소화하는 데 중요합니다. 이러한 통찰력은 계면 화학 및 기계적 특성을
    최적화하여 더 내구성 있는 LIB 개발에 기여하며, 더 높은 에너지 밀도와 긴 사이클 수명을 위한 경로를 제공합니다.'
  summary_date: 2025-11-01 22:11 KST
- title: A Hybrid Density Functional Theory Benchmark Study on Lithium Manganese Oxides
  title_ko: A Hybrid Density Functional Theory Benchmark Study on Lithium Manganese
    Oxides
  authors: Marco Eckhoff, Peter E. Blöchl, Jörg Behler
  date: '2020-01-29'
  paper_id: 2001.10975v2
  link: http://arxiv.org/abs/2001.10975v2
  summary: '연구 배경: 리튬 이온 배터리 양극재로 중요한 리튬 망간 산화물 스피넬(LixMn2O4)은 복잡한 전자 구조와 여러 유사한 에너지
    준위의 전자 및 자기 상태 때문에 밀도 범함수 이론(DFT)과 같은 제일원리 계산법으로 정확하게 설명하기 어렵습니다. 특히, 국소 밀도 근사(LDA)
    및 일반화된 기울기 근사(GGA)는 LixMn2O4를 올바르게 기술하지 못하는 한계가 있었습니다.

    연구 방법: 본 연구에서는 LixMnyOz 계열 시스템에 대해 하이브리드 범함수인 PBE0, HSE06과 최근 도입된 국소 하이브리드 범함수
    PBE0r을 사용하여 광범위한 벤치마킹을 수행했습니다.

    주요 결과:

    PBE0, HSE06, PBE0r 범함수 모두 에너지, 구조, 전자 및 자기 특성에서 실험 데이터와 잘 일치하는 결과를 보였습니다.

    PBE0r 범함수는 온사이트 Hartree-Fock 교환에만 의존하여 GGA 범함수와 유사한 수준으로 계산 비용을 크게 절감하는 동시에 정확한
    결과를 제공하는 뛰어난 장점을 가집니다.

    PBE0r의 Hartree-Fock 혼합 계수가 PBE0보다 작아 (리튬) 망간 산화물에 대한 결과를 향상시켰습니다.

    LixMn2O4에 대한 조사 결과, Mn(III) 및 Mn(IV)의 두 가지 망간 산화 상태가 공존하며, Mn(III) 이온은 고스핀 상태이고
    해당 MnO6 팔면체는 얀-텔러 왜곡되어 있음을 확인했습니다.

    리튬 함량(x=0에서 1 범위)에 따라 Mn(III)과 Mn(IV)의 비율과 전자 구조가 변화하지만, 이 범위에서는 주요한 구조적 변화는 발생하지
    않았습니다.

    결론적으로, PBE0r 범함수는 연구된 LixMnyOz 시스템에 대해 동등하게 정확하고 효율적인 설명을 제공함을 입증했습니다.'
  summary_date: 2025-11-01 22:11 KST
- title: Crystal Systems Classification of Phosphate-Based Cathode Materials Using
    Machine Learning for Lithium-Ion Battery
  title_ko: Crystal Systems Classification of Phosphate-Based Cathode Materials Using
    Machine Learning for Lithium-Ion Battery
  authors: Yogesh Yadav, Sandeep K Yadav, Vivek Vijay, Ambesh Dixit
  date: '2025-09-05'
  paper_id: 2509.10532v1
  link: http://arxiv.org/abs/2509.10532v1
  summary: '연구 배경: 배터리에 사용되는 양극의 물리적, 화학적 특성은 리튬이온 인산염 양극의 결정 구조에서 파생되며, 이는 전체 배터리
    성능에 매우 중요합니다. 따라서 양극의 특성을 추정하기 위해서는 결정계를 정확하게 예측하는 것이 필수적입니다.

    연구 방법: 본 연구는 Li P (Mn, Fe, Co, Ni, V) O 기반 인산염 양극과 관련된 단사정계, 사방정계, 삼사정계 결정계를 예측하기
    위해 머신러닝 분류 알고리즘을 적용했습니다. 데이터는 Materials Project에서 추출되었으며, 몬테카를로 교차 검증 테스트를 사용했습니다.
    또한, 순차 전진 선택(SFS)을 수행하여 부피, 밴드 갭, 사이트와 같은 가장 중요한 특징들을 식별했습니다.

    주요 결과: 양극 특성이 결정 구조에 의존하며, 최적화된 분류 전략이 예측 가능성을 향상시킨다는 것을 확인했습니다. Random Forest,
    Extremely Randomized Trees, Gradient Boosting Machines와 같은 앙상블 머신러닝 알고리즘이 결정계
    예측에서 가장 우수한 예측 성능을 보였습니다. 부피, 밴드 갭, 사이트를 입력 특징으로 사용했을 때, Random Forest는 80.69%,
    Extremely Randomized Tree는 78.96%, Gradient Boosting Machine은 80.40%의 최대 결정학적
    분류 정확도를 달성했으며, 예측된 재료들이 리튬이온 배터리의 잠재적 양극 재료가 될 수 있음을 시사합니다.'
  summary_date: 2025-10-31 22:13 KST
- title: Separating cationic and anionic redox activity in antiperovskite Li$_2$Fe)SO
  title_ko: Separating cationic and anionic redox activity in antiperovskite Li$_2$Fe)SO
  authors: Lennart Singer, Bowen Dong, M. A. A. Mohamed, Frederik L. Carstens, Silke
    Hampel, Nico Gräßler, Rüdiger Klingeler
  date: '2024-07-18'
  paper_id: 2407.13631v1
  link: http://arxiv.org/abs/2407.13631v1
  summary: '연구 배경: 리튬이 풍부한 안티페로브스카이트(antiperovskite)는 양이온 및 음이온 산화환원 활성으로 인해 매력적인
    고용량 음극(cathode) 물질로 유망합니다. 그러나 전기화학적 양이온 및 음이온 공정을 분리하는 효과와 그것이 전기화학적 성능에 미치는
    영향에 대해서는 알려진 바가 거의 없습니다.

    연구 방법: 본 연구에서는 세 가지 다른 Li2FeSO 물질의 전기화학적 특성을 보고하였으며, 양이온 및 음이온 효과를 분리하는 데 중점을
    두었습니다. 본 연구의 접근 방식은 초기 또는 사이클링으로 인한 불순물 상의 외부 활성을 제외하고 순수 안티페로브스카이트 상의 전기화학적 성능을
    조사하는 것을 가능하게 했습니다.

    주요 결과: 고전압 음이온 공정에서는 초기 약 400 mAh/g의 놀라운 전기화학적 용량에 도달할 수 있었습니다. 그러나 음이온 공정이 낮은
    사이클 안정성의 원인임을 확인했으며, 양이온 공정만을 이용하도록 제한함으로써 이전 문헌에서 보고된 성능 저하를 피할 수 있음을 입증했습니다.
    이 방법을 통해 Li2FeSO-BM500은 1 C에서 약 175 mAh/g의 용량으로 100회 사이클 동안 꾸준한 전기화학적 사이클링을 보여주며
    크게 향상된 성능을 나타냈습니다. 또한, 합성 조건, 특히 전기화학적 이차상(secondary phases)의 양이 리튬이 풍부한 안티페로브스카이트의
    전기화학적 성능에 결정적인 요인이며, 입자 크기는 중요한 매개변수가 아님이 밝혀졌습니다. 전체적으로 리튬이 풍부한 안티페로브스카이트에서 양이온
    및 음이온 산화환원 활성의 효과를 분리하고 이해하는 것이 전기화학 에너지 저장 성능을 더욱 향상시키는 길임을 시사합니다.'
  summary_date: 2025-10-31 22:13 KST
- title: Kinetics of Li transport in vanadium-based disordered rocksalt structures
  title_ko: Kinetics of Li transport in vanadium-based disordered rocksalt structures
  authors: Zinab Jadidi, Tina Chen, Luis Barroso-Luque, Gerbrand Ceder
  date: '2023-08-04'
  paper_id: 2308.02725v1
  link: http://arxiv.org/abs/2308.02725v1
  summary: '연구 배경: 리튬 이온 배터리용 유망한 새 양극재로 무질서 암염형 리튬 과량(Disordered rocksalt Li-excess,
    DRX) 화합물이 부상하고 있으며, 이는 코발트나 니켈 없이 자원 풍부 금속으로만 구성될 수 있습니다. DRX 화합물의 리튬 이온 수송 역학에
    대한 깊이 있는 이해는 이들의 속도 성능 향상을 위해 필수적입니다.

    연구 방법: 본 연구는 0 <= x <= 1 범위의 DRX Li2-xVO3에서 리튬 이온 수송 특성을 조사하기 위해 제일원리 계산, 클러스터
    확장 기법 및 동역학 몬테카를로 시뮬레이션을 활용했습니다.

    주요 결과:

    DRX 물질의 수송 특성을 예측할 때 사면체 및 팔면체 리튬 점유율을 모두 고려해야 함을 강조했습니다.

    Li2-xVO3에서 리튬 함량에 따른 확산 계수 변화에 영향을 미치는 요인을 밝혔습니다.

    리튬 이온 상관 이동이 리튬 이온 수송 역학에 미치는 영향을 확인했습니다.

    사면체 및 팔면체 리튬의 상대적 안정성이 퍼콜레이션 네트워크 내 활성 부위의 수를 결정하고, 이어서 리튬 이온 수송 특성에 영향을 미친다는
    것을 밝혔습니다.

    넓은 부위 에너지 분포가 Li2-xVO3에서 상관 이동을 유발하여 리튬 이온 수송을 저해한다는 것을 입증했습니다.

    본 연구는 Li2-xVO3를 모델 시스템으로 다루었지만, DRX 물질의 본질적으로 넓은 부위 에너지 분포를 고려할 때 얻어진 통찰은 모든 DRX
    물질에 적용 가능합니다.'
  summary_date: 2025-10-31 22:13 KST
- title: Tracking the diffusion-controlled lithiation reaction of LiMn2O4 by in-situ
    TEM
  title_ko: Tracking the diffusion-controlled lithiation reaction of LiMn2O4 by in-situ
    TEM
  authors: Torben Erichsen, Björn Pfeiffer, Vladimir Roddatis, Cynthia A. Volkert
  date: '2020-02-12'
  paper_id: 2002.04843v1
  link: http://arxiv.org/abs/2002.04843v1
  summary: '연구 배경: 스피넬 리튬 망간 산화물 (LixMn2O4)은 배터리 양극 활물질로 사용되는 저렴하고 친환경적인 재료이지만, 사용
    중 용량 감소 문제가 있습니다. 이러한 용량 손실은 상업용 전극에 사용되는 마이크론 크기 입자 표면의 과전압으로 인해 정방정상 (x > 1)이
    형성되기 때문으로 알려져 있습니다.

    연구 방법: 정방정상 형성 메커니즘을 조사하기 위해 전기화학적 리튬 삽입 (방전) 과정을 투과전자현미경 (TEM) 내에서 회절, 고해상도 이미지
    및 분광법을 활용하여 실시간 (in-situ)으로 관찰했습니다.

    주요 결과:

    입방정 스피넬 (x = 1)과 정방정상 (x = 2) 사이에 리튬 확산 제어 하에 움직이는 명확한 계면을 관찰했습니다.

    정방정상은 리튬 삽입 중 팽창으로 인한 응력을 완화하기 위해 복잡한 나노 쌍정 미세구조로 형성되는 것을 확인했습니다.

    이 쌍정 미세구조가 정방정상을 안정화시켜 과방전 시 용량 감소를 가중시킨다고 제안했습니다.'
  summary_date: 2025-10-30 22:13 KST
- title: Singlet Oxygen Generation as a Major Cause for Parasitic Reactions during
    Cycling of Aprotic Lithium-Oxygen Batteries
  title_ko: Singlet Oxygen Generation as a Major Cause for Parasitic Reactions during
    Cycling of Aprotic Lithium-Oxygen Batteries
  authors: Nika Mahne, Bettina Schafzahl, Christian Leypold, Mario Leypold, Sandra
    Grumm, Anita Leitgeb, Gernot A. Strohmeier, Martin Wilkening, Olivier Fontaine,
    Denis Kramer, Christian Slugovc, Sergey M. Borisov, Stefan A. Freunberger
  date: '2017-11-28'
  paper_id: 1711.10340v1
  link: http://arxiv.org/abs/1711.10340v1
  summary: '연구 배경: 비수계 금속-산소 배터리는 사이클링 중 금속 산화물의 가역적인 형성/분해에 크게 의존하지만, 비가역적인 부반응으로
    인해 낮은 재충전성, 효율, 그리고 사이클 수명 문제가 발생합니다. 이러한 부반응은 주로 환원된 산소 종과 셀 구성 요소의 반응성 때문으로
    여겨져 왔으나, 기존에 알려진 종들만으로는 모든 부반응을 완전히 설명할 수 없었습니다.

    연구 방법: 연구에서는 리튬-산소 전지의 음극에서 발생하는 일중항 산소(singlet oxygen)의 형성 여부와 그 발생 조건을 조사했습니다.
    또한, 일중항 산소 포집제(traps) 및 소광제(quenchers)를 사용하여 부반응 감소 효과를 확인했습니다.

    주요 결과:

    리튬-산소 전지의 음극에서 방전 중 및 충전 초기부터 일중항 산소가 형성되며, 이 일중항 산소가 부반응 생성물의 대부분을 차지합니다.

    일중항 산소의 양은 방전 중, 충전 초기 단계, 그리고 고전압에서의 충전 시 증가하며, 미량의 물이 존재할 경우 그 형성이 증대됩니다.

    초과산화물(superoxide) 및 과산화물(peroxide)이 일중항 산소 생성에 관여하는 것으로 나타났습니다.

    일중항 산소 포집제와 소광제를 사용함으로써 부반응을 효과적으로 줄일 수 있음을 확인했습니다.

    비수계 금속-산소 배터리에서 고반응성 일중항 산소의 존재를 밝힘으로써, 고가역적인 셀 작동을 달성하기 위한 향후 연구 방향에 대한 합리적인
    근거를 제시했습니다.'
  summary_date: 2025-10-30 22:13 KST
- title: Defect physics, delithiation mechanism, and electronic and ionic conduction
    in layered lithium manganese oxide cathode materials
  title_ko: Defect physics, delithiation mechanism, and electronic and ionic conduction
    in layered lithium manganese oxide cathode materials
  authors: Khang Hoang
  date: '2014-12-15'
  paper_id: 1412.4688v2
  link: http://arxiv.org/abs/1412.4688v2
  summary: '연구 배경: LiMnO2 및 Li2MnO3는 높은 이론적 용량으로 인해 리튬 이온 배터리 양극재로 큰 관심을 받고 있습니다.
    하지만 이 재료들의 실제 적용은 낮은 전기화학적 성능으로 인해 제한적입니다.

    연구 방법: LiMnO2 및 Li2MnO3의 결함 물리에 대한 포괄적인 제일원리 연구를 하이브리드 밀도범함수 계산을 사용하여 수행했습니다.

    주요 결과:

    LiMnO2에서 망간 역위치(manganese antisites)는 낮은 형성 에너지를 가지며 불순물 상 형성의 핵 생성 부위 역할을 할 수
    있습니다.

    Li2MnO3에서도 역위치 결함이 높은 농도로 발생할 수 있으나, LiMnO2와 달리 재료 준비 중 실험 조건을 조절하여 제거할 수 있습니다.

    LiMnO2에서 리튬 추출은 망간 부위의 산화와 관련되며, 이는 망간 작은 정공 폴라론(manganese small hole polarons)
    형성을 초래합니다.

    Li2MnO3에서는 고유한 탈리튬화 메커니즘이 산소 부위의 산화를 포함하며, 이는 결합된 산소 정공 폴라론(bound oxygen hole
    polarons eta_O+) 형성을 유도합니다.

    이러한 층상 산화물은 띠와 같은(bandlike) 캐리어가 없거나 미미하며, n형 또는 p형으로 도핑될 수 없습니다.

    전자 전도는 정공 및/또는 전자 폴라론의 호핑을 통해 진행되며, 이온 전도는 리튬 단일 공석(monovacancy) 및/또는 이중 공석(divacancy)
    이동 메커니즘을 통해 발생합니다.

    Li2MnO3 벌크에서 음전하를 띠는 리튬 공석이 없는 경우 eta_O+가 불안정하므로, 탈리튬화 초기에는 전자 전도성이 낮을 가능성이 있습니다.

    eta_O+와 관련된 전자 전도성 및 Li2MnO3의 전기화학적 성능은 나노 구조화 및/또는 이온 치환을 통해 향상될 수 있습니다.'
  summary_date: 2025-10-30 22:13 KST
- title: Influence of elastic strain on the thermodynamics and kinetics of lithium
    vacancy in bulk LiCoO2
  title_ko: Influence of elastic strain on the thermodynamics and kinetics of lithium
    vacancy in bulk LiCoO2
  authors: Ashkan Moradabadi, Payam Kaghazchi, Jochen Rohrer, Karsten Albe
  date: '2017-06-06'
  paper_id: 1706.01709v1
  link: http://arxiv.org/abs/1706.01709v1
  summary: '연구 배경: 벌크 LiCoO2에서 탄성 변형이 리튬 빈자리 형성 및 이동에 미치는 영향을 평가하는 것이 본 연구의 목적입니다.
    이러한 이해는 리튬 이차 전지의 성능에 중요한 영향을 미칩니다.

    연구 방법: 밀도범함수 이론(DFT) 기반의 제일원리 계산을 사용했습니다. 변형에 따른 에너지는 결함이 있는 셀에서 직접 결정하거나, 선형
    탄성 이론 내에서 탄성 쌍극자 텐서(Gij)를 통해 바닥 상태 및 전이 상태에 대해 결정했습니다. Gij 계산에서의 유한 크기 효과를 분석하고,
    선형 탄성 모델의 예측치를 변형된 결함 셀 직접 계산 결과와 비교 및 논의했습니다. 이러한 데이터를 바탕으로 외부 변형이 벌크 LiCoO2
    양극의 빈자리 농도 및 이동성에 미치는 변화를 계산했습니다.

    주요 결과: 탄성적인 면내 및 면외 변형이 벌크 LiCoO2의 이온 전도도를 한 자릿수만큼 크게 변화시킬 수 있음을 확인했습니다. 이는 리튬
    이차 전지의 성능에 강력하게 영향을 미칩니다.'
  summary_date: 2025-10-29 22:14 KST
- title: Non-equilibrium Ion Transport in a Hybrid Battery Material
  title_ko: Non-equilibrium Ion Transport in a Hybrid Battery Material
  authors: J. Cattermull, B. Jagger, S. J. Cassidy, S. Dhir, P. K. Allan, M. Pasta,
    A. L. Goodwin
  date: '2025-09-04'
  paper_id: 2509.04587v1
  link: http://arxiv.org/abs/2509.04587v1
  summary: '연구 배경: 하이브리드 재료는 무기 및 분자 구성 요소를 결합하여 독특한 기능적 반응을 가능하게 하는 구조적 유연성을 보인다.
    이 중 프러시안 블루 유사체(PBA)는 차세대 리튬 이후 배터리 기술에 유망한 물질로 주목받고 있다.

    연구 방법: Operando (현장 분석) 방법을 사용하여 PBA 전극의 전하 저장 메커니즘을 분석하고, 프레임워크 유연성이 수송 역학에 미치는
    영향을 연구하였다.

    주요 결과:

    PBA 전극인 K2Mn[Fe(CN)6]의 전하 저장 메커니즘이 비평형 변환 과정에 의해 지배됨을 밝혔다.

    이러한 비평형 거동은 LiFePO4와 같은 기존 양극의 고속 충방전 시 관찰되는 현상과 유사하지만, PBA의 낮은 탄성 계수 및 하이브리드
    프레임워크에 내재된 협동적 왜곡이라는 근본적으로 다른 이유로 발생한다.

    프레임워크의 유연성이 수송 역학을 제한하고 집단적, 준안정성 경로를 촉진한다는 것을 입증하였다.

    본 연구 결과는 PBA 양극 최적화를 위한 새로운 방향을 제시하며, PBA뿐만 아니라 하이브리드 재료 전반의 질량 수송에서 비평형 메커니즘의
    광범위한 관련성을 시사한다.'
  summary_date: 2025-10-29 22:13 KST
- title: Automatic diffusion path exploration for multivalent battery cathodes using
    geometrical descriptors
  title_ko: Automatic diffusion path exploration for multivalent battery cathodes
    using geometrical descriptors
  authors: Felix T. Bölle, Arghya Bhowmik, Tejs Vegge, Juan Maria García Lastra, Ivano
    E. Castelli
  date: '2021-04-13'
  paper_id: 2104.06113v1
  link: http://arxiv.org/abs/2104.06113v1
  summary: '연구 배경: 현재 리튬이온 기술을 넘어서는 고에너지 밀도 배터리를 구현하기 위해 마그네슘(Mg) 음극 소재용 안정적이고 빠른
    이온 전도체가 유망하지만, 지금까지 확인된 후보 물질이 적고 관련 데이터가 부족한 상황입니다.

    연구 방법: 밀도범함수 이론(Density Functional Theory) 프레임워크 내에서 16가지 물질에 대한 체계적인 연구를 수행했습니다.
    Nudged Elastic Band (NEB) 계산을 통해 확산 장벽을 추정했습니다. 또한, Voronoi 테셀레이션 아이디어를 기반으로 하는
    경로 탐색(path finder) 알고리즘을 도입하여 NEB 계산 이전에 전이 상태 구성(transition state configuration)을
    자동으로 추정했습니다. 기하학적 기술자(geometrical descriptors)와 주성분 분석(principal component analysis)을
    결합하여 확산 경로를 추가로 하위 그룹화했습니다.

    주요 결과: 본 연구에서 개발된 접근 방식은 연구에 포함되지 않은 물질에도 확장 적용 가능하며, 식별 가능한 확산 특성을 가진 결정 구조를
    보다 효율적으로 탐색하는 유효한 방법임을 보여주었습니다.'
  summary_date: 2025-10-29 22:13 KST
- title: First-principles analysis of the interplay between electronic structure and
    volume change in colquiriite compounds during Li intercalation
  title_ko: First-principles analysis of the interplay between electronic structure
    and volume change in colquiriite compounds during Li intercalation
  authors: A. F. Baumann, D. Mutter, D. F. Urban, C. Elsässer
  date: '2023-06-29'
  paper_id: 2306.17029v2
  link: http://arxiv.org/abs/2306.17029v2
  summary: '연구 배경: 리튬 이온 배터리 용량 감소의 주된 원인이 충방전 사이클 동안 활성 양극재의 부피 변화로 인한 열화임을 지적했습니다.
    4차 콜퀴라이트형 불화물인 Li_xCaFeF6 및 Li_xCaCoF6가 특정 리튬 농도 범위에서 무시할 만한 부피 변화를 보이는 것으로 보고되었으며,
    이는 해당 콜퀴라이트 구조가 ''제로 스트레인'' 거동을 위한 유망한 후보임을 나타냅니다.

    연구 방법: 전이 금속 이온에 Hubbard-U 상관 보정이 적용된 밀도 범함수 이론 기반의 제일 원리 전자 구조 계산을 사용하여, 콜퀴라이트형
    불화물 Li_xCaMF6 (M = Ti, V, Cr, Mn, Fe, Co, Ni)의 평형 부피를 리튬 농도 x=0, 1, 2에서 체계적으로
    조사했습니다. 또한, 양극재로서의 적합성을 평가하기 위해 이론적 전압과 용량을 계산했습니다.

    주요 결과: 구조의 전체 부피와 양이온 주변의 불소 배위 팔면체의 국부 부피 간의 연관성을 규명하고, 3d 전이 금속 원소 시리즈를 따라 경향을
    발견했습니다. 리튬화 단계 x=1에서 x=2로 진행될 때 약 10%의 부피 변화를 확인했으며, 이는 Li_xCaFeF6에 대해 실험적으로 보고된
    더 작은 값과의 불일치를 논의했습니다. x=0에서 x=1로의 리튬화 과정에서 Li_xCaMnF6의 예외적으로 작은 부피 변화를 유도하는 보상
    구조 메커니즘을 밝혀냈으며, 이 화합물은 높은 이론적 전압과 적당한 용량을 가집니다. 따라서 Li_xCaMnF6가 특히 유망한 제로 스트레인
    양극재임을 확인했습니다.'
  summary_date: 2025-10-28 22:13 KST
- title: Defect chemistry in layered transition-metal oxides from screened hybrid
    density functional calculations
  title_ko: Defect chemistry in layered transition-metal oxides from screened hybrid
    density functional calculations
  authors: Khang Hoang, Michelle D. Johannes
  date: '2014-12-16'
  paper_id: 1412.5064v1
  link: http://arxiv.org/abs/1412.5064v1
  summary: '연구 배경: 층상 산화물 양극재 LiMO2 (M=Co, Ni) 내 고유 점결함의 열역학 및 전달 특성에 대한 포괄적인 제일원리
    연구를 수행했습니다.

    연구 방법: 밀도범함수 이론과 Heyd-Scuseria-Ernzerhof 스크리닝된 하이브리드 범함수를 사용하여 연구를 진행했습니다.

    주요 결과:

    LiCoO2는 복잡한 결함 화학을 가지며, 리튬 과잉(코발트 결핍) 환경에서 코발트 역자리 결함이 없는 샘플을 제조할 수 있음을 발견했습니다.
    리튬 과잉 LiCoO2에 대한 결함 모델은 음전하 리튬 역자리와 양전하를 띠는 작은 (정공) 폴라론을 포함합니다.

    LiNiO2에서는 특정량의 Ni3+ 이온이 전하 불균등화를 겪고 리튬 층 내 니켈 이온 농도가 높습니다. 합성 조건을 조정하여 니켈 역자리를
    줄일 수는 있지만 전하 불균등화는 제거할 수 없습니다.

    LiMO2는 n형 또는 p형으로 도핑될 수 없으며, 전자는 작은 폴라론의 호핑을 통해 전도되고, 이온 전도는 리튬 공공의 이동을 통해 발생하며,
    이는 공공 농도에 따라 단일 공공 또는 이중 공공 메커니즘을 따릅니다.'
  summary_date: 2025-10-28 22:13 KST
- title: Nucleation of dislocations and their dynamics in layered oxides cathode materials
    during battery charging
  title_ko: Nucleation of dislocations and their dynamics in layered oxides cathode
    materials during battery charging
  authors: A. Singer, S. Hy, M. Zhang, D. Cela, C. Fang, B. Qiu, Y. Xia, Z. Liu, A.
    Ulvestad, N. Hua, J. Wingert, H. Liu, M. Sprung, A. V. Zozulya, E. Maxey, R. Harder,
    Y. S. Meng, O. G. Shpyrko
  date: '2017-06-09'
  paper_id: 1706.03031v1
  link: http://arxiv.org/abs/1706.03031v1
  summary: '연구 배경: 결정성 고체 내 결함 및 상호작용은 재료의 특성과 기능에 핵심적인 역할을 한다. 차세대 에너지 저장 양극재로 리튬
    풍부 층상 산화물이 상용 화합물보다 50 % 높은 용량을 제공하며 주목받고 있다. 이 과잉 용량은 산소-산화환원 반응에 기인하는 것으로 여겨지지만,
    전압 강하(voltage fading)가 상용화를 가로막고 있다. 광범위한 연구에도 불구하고 산소-산화환원 반응 및 전압 강하를 유발하는 메커니즘에
    대한 이해는 아직 불완전하다.

    연구 방법: 연구팀은 오페란도(operando) 3차원 Bragg coherent diffractive imaging 기법을 사용하여 리튬
    풍부 층상 산화물 나노입자 내에서 이동성 전위(dislocation) 네트워크의 핵 생성을 직접 관찰했다.

    주요 결과:

    리튬 풍부 층상 산화물에서 기존 층상 산화물에 비해 전위가 더 쉽게 형성됨을 발견했으며, 이는 결함과 리튬 풍부 층상 산화물의 비정상적으로
    높은 용량 사이의 연관성을 시사한다.

    부분 전위 네트워크의 형성이 국부적인 리튬 환경을 극적으로 변화시키고 전압 강하에 기여함을 확인했다.

    이러한 발견을 바탕으로 원래의 고전압 기능을 회복하는 방법을 설계하고 시연했다.

    리튬 풍부 층상 산화물의 전압 강하가 가역적임을 밝혀냈으며, 이는 산소-산화환원 활성 물질의 개선된 설계를 위한 새로운 패러다임이 필요함을
    제시한다.'
  summary_date: 2025-10-28 22:13 KST
- title: Computation of Madelung Energies for Ionic Crystals of Variable Stoichiometries
    and Mixed Valencies and their application in Lithium-ion battery voltage modelling
  title_ko: Computation of Madelung Energies for Ionic Crystals of Variable Stoichiometries
    and Mixed Valencies and their application in Lithium-ion battery voltage modelling
  authors: K. Ragavendran, D. Vasudevan, A. Veluchamy, Bosco Emmanuel
  date: '2004-04-05'
  paper_id: cond-mat/0404095v1
  link: http://arxiv.org/abs/cond-mat/0404095v1
  summary: '연구 배경: 이온 결정에서 정전기 에너지(마델룽 에너지)는 결합 에너지의 주요 구성 요소이며, 이 물질들의 다양한 물리화학적
    특성은 적용되는 열적, 전기적, 기계적 스트레스에 대한 정전기 에너지의 반응에 의존합니다.

    연구 방법: Ewald 기법에 기반하여 이온-이온 상호작용에서 발생하는 정전기 에너지를 계산하는 새로운 방법을 개발했습니다. 이 방법은 가변
    화학양론과 혼합 원자가를 가지는 LixMn2O4와 같은 이온 결정에 적용됩니다.

    주요 결과: 개발된 방법을 스피넬 양극을 사용하는 리튬 이온 배터리의 전압 계산에 처음으로 적용했습니다. 또한, 기존 계산 방법 대비 본 방법의
    장점도 논의했습니다.'
  summary_date: 2025-10-28 10:27 KST
- title: Hydrostatic pressure effect on structural and transport properties of co-existing
    layered and disordered rock-salt phase of LixCoO2
  title_ko: Hydrostatic pressure effect on structural and transport properties of
    co-existing layered and disordered rock-salt phase of LixCoO2
  authors: Thiagarajan Maran, A. Jain, Muthukumaran Sundaramoorthy, A. P. Roy, Boby
    Joseph, Govindaraj Lingannan, Ashwin Mohan, D. Bansal, S. M. Yusuf, Arumugam Sonachalam,
    .
  date: '2024-01-21'
  paper_id: 2401.11446v1
  link: http://arxiv.org/abs/2401.11446v1
  summary: '연구 배경: 리튬 이온 배터리의 전압 및 용량 감소는 리튬 이온 삽입/탈착 과정 중 양극 재료에서 발생하는 구조적 변형과 관련이
    있으며, 이는 격자에 심각한 변형(strain)을 유발하여 성능 저하로 이어집니다.

    연구 방법: 이러한 변형이 양극 재료의 구조적 특성에 미치는 영향을 규명하기 위해, 5% 과량의 리튬을 전구체에 사용하여 성장시킨 LixCoO2
    단결정의 압력 의존적 구조 및 수송 특성을 체계적으로 연구했습니다. 실험 결과는 밀도범함수이론(DFT) 및 열역학 모델링을 통해 정성적으로
    설명되었습니다.

    주요 결과:

    과량의 리튬은 층상 능면정계 상 (공간군 R3m)과 무질서한 암염형 상 (공간군 Fm3m)이 혼합된 구조를 안정화시켰으며, 이 두 상의 부피
    분율은 60:40으로 10.6 GPa까지 변함없이 유지되었습니다.

    10.6 GPa까지 어떠한 구조적 상전이도 관찰되지 않았습니다.

    온도 감소에 따른 저항 증가는 샘플의 준금속적 특성을 나타냈으며, 2.8 GPa까지의 정수압 적용은 이러한 준금속적 특성을 강화시켰습니다.

    이론적 계산 결과, 인가된 압력에 의해 상태 밀도(density of states)가 감소하고 활성화 에너지(activation energy)가
    증가했습니다.

    이러한 결과는 혼합상 결정이 외부 고압 하에서 상당한 상 안정성을 가짐을 시사하며, 이러한 혼합상 재료가 리튬 이온 배터리 양극 재료로 활용될
    가능성을 제시합니다.'
  summary_date: 2025-10-28 10:27 KST
- title: Lithium Diffusion & Magnetism in Battery Cathode Material LixNi1/3Co1/3Mn1/3O2
  title_ko: Lithium Diffusion & Magnetism in Battery Cathode Material LixNi1/3Co1/3Mn1/3O2
  authors: M. Mansson, H. Nozaki, J. M. Wikberg, K. Prsa, Y. Sassa, M. Dahbi, K. Kamazawa,
    K. Sedlak, I. Watanabe, J. Sugiyama
  date: '2014-06-16'
  paper_id: 1406.3985v1
  link: http://arxiv.org/abs/1406.3985v1
  summary: '연구 배경: 배터리 양극 재료인 LixNi1/3Co1/3Mn1/3O2의 저온 자기 특성 및 고온 리튬 이온 확산 거동을 연구했습니다.

    연구 방법: 뮤온 스핀 회전/완화 (muon spin rotation/relaxation) 기법을 활용하여 분석을 수행했습니다.

    주요 결과:

    샘플은 12 K 이하에서 2D 스핀 유리 (spin-glass) 상태를 보였습니다.

    리튬 확산 채널은 125 K 이상에서 활성화되며, 리튬 이온의 홉핑 속도(hopping-rate)가 지수적으로 증가하기 시작했습니다.

    홉핑 속도는 아레니우스(Arrhenius) 유형 방정식에 잘 부합했으며, 확산 과정의 활성화 에너지(activation energy)는 100
    meV로 도출되었습니다.'
  summary_date: 2025-10-28 10:27 KST
- title: Deep learning-enabled large-scale analysis of particle geometry-lithiation
    correlations in battery cathode materials
  title_ko: Deep learning-enabled large-scale analysis of particle geometry-lithiation
    correlations in battery cathode materials
  authors: Binbin Lin, Luis J. Carrillo, Xiang-Long Peng, Wan-Xin Chen, David A. Santosb,
    Sarbajit Banerjeeb, Bai-Xiang Xu
  date: '2025-07-24'
  paper_id: 2507.18530v1
  link: http://arxiv.org/abs/2507.18530v1
  summary: '연구 배경: 상변환 배터리 양극 재료의 한 예시인 리튬화된 V2O5 나노입자에서 V2O5 나노입자 분할 및 화학 조성과 기하학적
    특성 간의 상관관계 규명이라는 어려운 문제를 해결하기 위해 딥러닝 모델이 활용되었습니다.

    연구 방법: 먼저, 딥러닝 기반 분할 모델을 특이값 분해(singular value decomposition) 기법 및 스펙트럼 데이터베이스와
    통합하여 스캐닝 투과 X-선 현미경(scanning transmission X-ray microscopy)으로 촬영된 리튬화 이질성을 포착하는
    정확한 조성 및 상 맵을 생성했습니다. 이 상 맵은 상관 분석을 위한 출력 속성으로 사용되었으며, 이후 입자 크기(예: 투영된 둘레 및 면적),
    종횡비, 원형도, 볼록성, 방향 등 나노입자의 기하학적 특징이 리튬화 상 맵에 미치는 정량적 영향을 밝혀냈습니다.

    주요 결과: 나노입자의 기하학적 특성이 리튬화 상 맵에 미치는 정량적인 영향이 규명되었습니다. 이러한 결과는 최적화된 입자 형상을 통해 상변환
    리튬 배터리 재료의 리튬화 균일성을 개선하고 응력을 감소시키는 전략을 수립하는 데 중요한 정보를 제공합니다.'
  summary_date: 2025-10-28 10:13 KST
- title: Extracting the Redox Orbitals in Li Battery Materials with High-Resolution
    X-Ray Compton Scattering Spectroscopy
  title_ko: Extracting the Redox Orbitals in Li Battery Materials with High-Resolution
    X-Ray Compton Scattering Spectroscopy
  authors: K. Suzuki, B. Barbiellini, Y. Orikasa, N. Go, H. Sakurai, S. Kaprzyk, M.
    Itou, K. Yamamoto, Y. Uchimoto, Yung Jui Wang, H. Hafiz, A. Bansil, Y. Sakurai
  date: '2015-03-03'
  paper_id: 1503.00944v1
  link: http://arxiv.org/abs/1503.00944v1
  summary: '연구 배경: 리튬 이온 배터리의 작동에 관여하는 근본적인 산화-환원(redox) 과정을 명확히 이해하고, 리튬 이온 배터리 양극재인
    스피넬 LixMn2O4에서의 리튬 삽입 및 추출 메커니즘을 규명하는 것이 연구 목표입니다.

    연구 방법: 벌크 전자 운동량 밀도(bulk electron momentum density) 측정을 기반으로 하는 새로운 고해상도 X선 콤프턴
    산란(Compton scattering) 분광 기술을 개발하여 산화-환원 궤도(redox orbitals)를 직접 조사했습니다. 이 방법은
    리튬 이온 배터리 양극재인 스피넬 LixMn2O4에 적용되었습니다.

    주요 결과: 리튬 삽입 및 추출 과정에 주로 관여하는 궤도는 산소 2p 궤도(oxygen 2p orbital)인 것으로 밝혀졌습니다. 또한,
    배터리 작동 중 망간 3d 상태(manganese 3d states)는 Mn 사이트당 0.16개의 전자가 포함되는 공간적 비편재화(spatial
    delocalization)를 겪는 것으로 나타났습니다. 이러한 분석을 통해 리튬 이온 배터리 작동과 관련된 근본적인 산화-환원 과정에 대한
    명확한 이해를 제공합니다.'
  summary_date: 2025-10-28 10:13 KST
- title: Insights into the LiMn2O4 Cathode Stability in Aqueous Electrolyte
  title_ko: Insights into the LiMn2O4 Cathode Stability in Aqueous Electrolyte
  authors: Juan Carlos Gonzalez-Rosillo, Maxim Guc, Maciej Oskar Liedke, Maik Butterling,
    Ahmed G. Attallah, Eric Hirschmann, Andreas Wagner, Victor Izquierdo-Roca, Federico
    Baiutti, Alex Morata, Albert Tarancon
  date: '2023-12-19'
  paper_id: 2312.11992v1
  link: http://arxiv.org/abs/2312.11992v1
  summary: '연구 배경: LiMn2O4 (LMO) 양극재는 기존 유기 전해질 리튬 이온 배터리(LIBs)와 달리 수계 전해질에서 사이클링
    시 높은 안정성을 보인다. 이 연구는 이러한 독특한 거동을 유발하는 메커니즘을 밝히는 것을 목표로 한다.

    연구 방법: 배터리 분야에서 비교적 덜 탐구된 비전통적인 특성 분석 기법인 Variable Energy Positron Annihilation
    Lifetime Spectroscopy (VEPALS), Tip-Enhanced Raman Spectroscopy (TERS), 그리고 매크로
    라만 분광법(mm 크기 레이저 스팟)을 사용하여 서로 다른 길이 척도에 걸쳐 상호 보완적인 정보를 얻고 이전에 숨겨진 특징들을 밝혀냈다.

    주요 결과:

    VEPALS는 원자 수준에서 양이온 결함과 사이클링에 따라 붕괴하는 서브나노미터 크기의 기공을 발견했다.

    TERS는 나노미터 범위의 표면에서 Mn3O4의 존재 및 사이클링에 따른 용해를 포착했으며, 결정립계에 SO42- 이온이 축적됨을 강조했다.

    매크로 라만 분광법은 마이크로미터 규모에서 양극의 장거리 질서에 미미한 변화를 보여주었으며, 이는 작동 중 결정 품질의 느리지만 점진적인 손실을
    시사한다.

    이러한 기술들의 통합적 분석은 수계 전해질 내 LMO 양극의 안정성에 대한 포괄적인 평가를 제공하여, 상 및 결함 진화에 대한 다각적인 통찰력을
    제시하고 기존 유기 전해질 대비 안정성의 기원을 합리화하는 데 도움을 주었다.

    연구 결과는 수계 환경에서 LMO 거동에 대한 이해를 증진시키고, 차세대 LIBs 개발을 위한 지침을 제공한다.'
  summary_date: 2025-10-28 10:13 KST
- title: Deciphering Interphase Instability of Lithium Metal Batteries with Localized
    High-Concentration Electrolytes at Elevated Temperatures
  title_ko: Deciphering Interphase Instability of Lithium Metal Batteries with Localized
    High-Concentration Electrolytes at Elevated Temperatures
  authors: Tao Meng, Shanshan Yang, Yitong Peng, Xiwei Lan, Pingan Li, Kangjia Hu,
    Xianluo Hu
  date: '2024-01-11'
  paper_id: 2401.05671v1
  link: http://arxiv.org/abs/2401.05671v1
  summary: '연구 배경: 리튬 금속 배터리(LMBs)는 국부적으로 고농도 전해질(LHCE)및 고전압 니켈-리치 양극과 결합될 때, 높은 에너지
    밀도와 긴 사이클 수명에 대한 요구를 충족하는 해결책을 제시하지만, 공격적인 전극화학으로 인해 고온 및 높은 컷오프 전압에서 LMB의 안전
    위험을 초래합니다.

    연구 방법:본 연구는 Ni0.8Co0.1Mn0.1O2 양극을 사용하는 LHCE 기반 LMB에서 고온에서의 계면 불안정성을 해독하고, 다이메톡시다이메틸실란(DODSi)이라는산성
    스캐빈저를 도입하여 양극-전해질 계면(CEI) 안정성 향상을 연구했습니다.

    주요 결과:

    전해질 내 불소 라디칼(fluorine radicals) 생성이 용매 분해 및 연쇄 반응을 유도하여 양극-전해질계면(CEI)을 재구성하고 배터리
    사이클 수명을 저하시킨다는 것을 밝혔습니다.

    산성 스캐빈저인 DODSi를도입함으로써 CEI 안정성이 크게 향상되고 미세 균열(microcracking)이 억제되었습니다.

    DODSi로기능화된 LHCE를 사용한 Ni0.8Co0.1Mn0.1O2||Li 셀은 80 degC에서 100 사이클 후 93.0%의 전례 없는
    용량유지율을 달성했습니다.

    이 연구는 극한 온도에서 높은 안전성을 갖는 실용적인 LMB를 위한 전해질 공학에 대한통찰력을 제공합니다.'
  summary_date: 2025-10-27 22:12 KST
- title: Facile synthesis of 2D graphene oxide sheet enveloping ultrafine 1D LiMn2O4
    as interconnected framework to enhance cathodic property for Li-ion battery
  title_ko: Facile synthesis of 2D graphene oxide sheet enveloping ultrafine 1D LiMn2O4
    as interconnected framework to enhance cathodic property for Li-ion battery
  authors: Niraj Kumar, Jassiel R. Rodriguez, Vilas G. Pol, Arijit Sen
  date: '2018-08-30'
  paper_id: 1808.10150v1
  link: http://arxiv.org/abs/1808.10150v1
  summary: '연구 배경: 입방형 스피넬 리튬 망간 산화물 (LiMn2O4)은 대규모 리튬이온 배터리를 위한 유망한 양극 재료로서 오랫동안
    많은 관심을 받아왔습니다.

    연구 방법:

    초미세 alpha-MnO2 나노로드를 사용하여 10-50nm 직경의 1차원 LiMn2O4 나노로드를 제조하기위해, 수열 합성법(hydrothermal
    route)과 고상 반응(solid state reaction)을 결합한 합성법을 개발했습니다.

    제조된 나노로드의 양극 특성을 향상시키기 위해, 열처리(heat treatment)를 통해 1차원 LiMn2O4를 감싸는상호 연결된 2차원
    그래핀 산화물(graphene oxide) 시트를 성장시키는 독특한 합성 기술을 개발하여 나노복합체를 형성했습니다.

    주요 결과:

    개발된 나노복합체 3차원 다공성 양극은 0.05C 속도에서 130mAh/g의 높은 비충전 용량(specific charge capacity)과
    100 사이클후 약 98%의 쿨롱 효율(Coulombic efficiency)을 보였습니다.

    3.5V에서 4.3V (versusLi/Li+) 전압 범위에서 약 87%의 유망한 초기 충전 용량 유지율(initial charge capacity
    retention)을나타냈으며, 100 사이클 후에도 뛰어난 구조적 안정성(structural stability)을 유지했습니다.

    향상된성능은 2차원 전도성 그래핀 산화물 시트가 망간 용해를 감소시키고, 전자 전도도를 개선하며, 초미세 1차원 LiMn2O4 나노로드의 유리한형태
    및 결정성 내에서 리튬 이온 확산 경로를 줄이는 데 기인하는 것으로 분석되었습니다.'
  summary_date: 2025-10-27 22:12 KST
- title: Accurate Cathode Properties of LiNiO2, LiCoO2, and LiMnO2 Using the SCAN
    Meta-GGA Density Functional
  title_ko: Accurate Cathode Properties of LiNiO2, LiCoO2, and LiMnO2 Using the SCAN
    Meta-GGA Density Functional
  authors: Arup Chakraborty, Mudit Dixit, Dan T. Major
  date: '2018-05-02'
  paper_id: 1805.00642v1
  link: http://arxiv.org/abs/1805.00642v1
  summary: '연구 배경: 층상 리튬 삽입 전이 금속(TM) 산화물은 리튬 이온 배터리의유망한 양극 재료로 주목받고 있습니다.

    연구 방법: 새롭게 개발된 SCAN (stronglyconstrained and appropriately normed) 밀도 범함수 방법을
    사용하여 LiNiO2, LiCoO2, LiMnO2와같은 대표적인 양극 재료의 구조적, 자기적, 전기화학적 특성을 다양한 리튬 삽입 한계에서
    면밀히 조사했습니다.

    주요결과: SCAN 방법은 기존의 인기 있는 범함수 조합보다 우수하며, Hubbard 매개변수를 사용하지 않고도 실험 결과와훨씬 더 잘 일치하는
    결과를 제공합니다. 또한, 분산 보정은 작은 영향을 미치는 것으로 나타났습니다. 특히 SCAN은 전자 구조, 전자밀도, 밴드 갭, 예측된 셀
    매개변수 및 전압 프로파일을 잘 설명합니다.'
  summary_date: 2025-10-27 22:12 KST
- title: Modeling and theoretical design of next-generation lithium metal batteries
  title_ko: Modeling and theoretical design of next-generation lithium metal batteries
  authors: Yanchen Fana, Xiang Chenb, Dominik Legut, Qianfan Zhang
  date: '2024-10-21'
  paper_id: 2410.15752v1
  link: http://arxiv.org/abs/2410.15752v1
  summary: '연구 배경: 충전식 리튬 금속 배터리(LMBs)는 초고에너지 밀도를 가지며휴대용 전자 기기, 전기 자동차, 스마트 그리드와 같은
    핵심 응용 분야로 인해 많은 주목을 받고 있습니다. 그러나 낮은 쿨롱 효율, 불량한사이클 성능, 복잡한 계면 반응 등 수많은 문제에 직면하여
    실용화에 어려움을 겪고 있습니다.

    연구 방법:본 리뷰 논문은 제일원리 계산(first-principles calculations)이라는 강력한 이론적 기법이 리튬 배터리 연구에서
    특정전극 재료의 구조 및 특성 모델링, 원자 규모에서의 충방전 메커니즘 이해, 전극 재료 및 전해질에 대한 합리적인 설계 전략 도출에 어떻게활용되는지를
    설명합니다. 이 방법론을 바탕으로 LMBs의 황 양극, 산소 양극, 리튬 금속 음극 및 고체 전해질(SSEs)에 대한 이론적연구들을 요약하고
    검토합니다. 시뮬레이션 방법에 대한 간략한 소개도 포함되어 있습니다.

    주요 결과:제일원리 계산을 통한 기존 이론 연구들을 종합적으로 검토한 결과, 리튬 금속 배터리의 각 분야(양극, 리튬 금속 음극, 고체 전해질)에서현재
    당면한 도전 과제와 잠재적인 연구 방향을 이론적 관점에서 제시하고 전망합니다.'
  summary_date: 2025-10-27 05:34 KST
- title: Voltage Mining for (De)lithiation-stabilized Cathodes and a Machine Learning
    Model for Li-ion Cathode Voltage
  title_ko: Voltage Mining for (De)lithiation-stabilized Cathodes and a Machine Learning
    Model for Li-ion Cathode Voltage
  authors: Haoming Howard Li, Qian Chen, Gerbrand Ceder, Kristin A. Persson
  date: '2024-09-11'
  paper_id: 2409.06921v1
  link: http://arxiv.org/abs/2409.06921v1
  summary: '연구 배경: 리튬-금속 음극재의 발전은 자연적으로 충전된 상태로 존재하는리튬-프리 양극재의 발견에 대한 관심을 불러일으켰습니다.
    이는 방전 상태에서 더 안정적인 현재 상용 리튬-이온 배터리 양극재와 대조적입니다.

    연구 방법: 본 연구에서는 두 가지 범주의 양극재로부터 계산된 양극 전압 정보를 통합하여 분석했으며,각각 5577개 및 2423개의 고유한
    구조 쌍을 다루었습니다. 또한, 화학식을 기반으로 하는 전압 예측을 위한 머신러닝 모델을 구축했습니다.

    주요 결과:

    산화환원 쌍 및 음이온 유형에 따른 전압 분포 분석을 통해 고전압 양극재 설계를 위한 원칙이 도출되었습니다. 이는 높은 산화 상태의 주기 4
    후반 전이 금속과 불소 또는 다중 음이온그룹과 같은 더 전기음성적인 음이온을 선호합니다.

    일반적으로 충전된 탈리튬화 상태에서 발견되는 양극재는 리튬화된상태에서 가장 안정적인 양극재보다 낮은 전압을 나타내며, 이는 열역학적 예상과
    일치합니다. 이러한 경향에서의 편차는 산화환원 쌍 사이의상이한 음이온 분포에서 비롯됨이 밝혀졌습니다.

    구축된 전압 예측 머신러닝 모델은 기존의 조성 기반 재료 특성예측 모델인 Roost 및 CrabNet과 비교하여 최첨단 성능을 보여주었습니다.'
  summary_date: 2025-10-27 05:34 KST
- title: 'Cathode Materials for Lithium Ion Batteries (LIBs): A Review on Materials
    related aspects towards High Energy Density LIBs'
  title_ko: 'Cathode Materials for Lithium Ion Batteries (LIBs): A Review on Materials
    related aspects towards High Energy Density LIBs'
  authors: Ambesh Dixit
  date: '2020-08-25'
  paper_id: 2008.10896v2
  link: http://arxiv.org/abs/2008.10896v2
  summary: '연구 배경: 이 글은 1980년대 초 리튬 코발트 산화물(LiCoO2) 도입이후 2차 리튬 이온 배터리용 양극 재료 개발을 검토합니다.
    용량 및 출력 밀도 향상을 목표로 많은 양극 재료가 개발되었지만, 양극 재료의사이클 안정성, 구조적 및 열적 안정성, 높은 작동 전압, 효율적인
    이온 및 전하 수송을 위한 높은 이온 및 전자 전도도와 같은 많은 과제가남아있습니다.

    연구 방법: 이 글은 리튬 이온 양극 재료를 여러 세대로 분류하여 연대순으로재료 개발을 다룹니다. 삼원 산화물(예: LiTMOx, 여기서 TM은
    전이 금속)은 1세대 재료로 간주되며, 변형된 삼원 및 사원 산화물시스템은 2세대 재료로 간주됩니다.

    주요 결과: 현재의 3세대 재료에는 더 높은 에너지밀도를 목표로 하는 Li2TMSiO4와 같은 더 높은 리튬 함량을 가진 복합 산화물 시스템이
    포함됩니다. 더 나아가, 매우 높은 에너지밀도 가능성을 가진 리튬 금속 기반 배터리 개발 방향으로 나아가고 있습니다.'
  summary_date: 2025-10-27 05:34 KST
- title: Vacancy-induced Modification of Electronic Band Structure of LiBO$_{2}$ Material
    as Cathode Surface Coating of Lithium-ion Batteries
  title_ko: Vacancy-induced Modification of Electronic Band Structure of LiBO$_{2}$
    Material as Cathode Surface Coating of Lithium-ion Batteries
  authors: Ha M. Nguyen, Carson D. Ziemke, Narendirakumar Narayanan, Sebastian Amaya-Roncanci,
    John Gahl, Yangchuan Xing, Thomas W. Heitmann, Carlos Wexler
  date: '2025-03-15'
  paper_id: 2503.11941v1
  link: http://arxiv.org/abs/2503.11941v1
  summary: '연구 배경: LiBO2는 리튬이온 배터리 고전압 양극 안정화를 위한 유망한절연 코팅 물질이지만, 격자 결함 존재 시 리튬 이온
    및 전자 수송 메커니즘이 불분명하여 이에 대한 이해가 필수적입니다. 이전 연구에서밀도 범함수 이론(DFT) 계산을 통해 LiBO2의 정방정계(t-LBO)
    및 단사정계(m-LBO) 동질이상 모두에서 B 결함이 리튬 이온수송을 향상시키는 것으로 밝혀졌습니다.

    연구 방법: 본 연구에서는 이전 연구 결과에서확장하여, 밀도 범함수 이론(DFT) 계산을 사용하여 t-LBO 및 m-LBO 동질이상에서 격자
    결함이 전자 특성, 특히 전자 밴드 구조에미치는 영향을 조사했습니다.

    주요 결과: 분석 결과, B 결함은 t-LBO의 전자 절연성을향상시키면서 m-LBO의 이온 전도성을 개선하는 것으로 나타났습니다. 이전 연구와
    본 연구의 종합적인 결과는 LiBO2 내 B 결함 생성이t-LBO를 유망한 고체 전해질로 기능하게 하고, m-LBO의 컨포멀 양극 코팅으로서의
    성능을 향상시킬 수 있음을 시사합니다. 전반적으로,중성자 조사와 같은 방법을 통한 B 결함 생성은 에너지 저장 응용 분야에서 LiBO2의 기능을
    개선하기 위한 유효한 전략이 될 수 있습니다.'
  summary_date: 2025-10-27 05:31 KST
- title: Tailoring of Grain Boundary Structure and Chemistry of Cathode Particles
    for Enhanced Cycle Stability of Lithium Ion Battery
  title_ko: Tailoring of Grain Boundary Structure and Chemistry of Cathode Particles
    for Enhanced Cycle Stability of Lithium Ion Battery
  authors: Pengfei Yan, Jianming Zheng, Jian Liu, Biqiong Wang, Xueliang Sun, Chongmin
    Wang, Ji-Guang Zhang
  date: '2017-10-17'
  paper_id: 1710.06050v1
  link: http://arxiv.org/abs/1710.06050v1
  summary: '연구 배경: 니켈 함량이 높은 층상 리튬 전이 금속 산화물 양극재의 상용화에있어 용량 및 전압 감소가 가장 큰 도전 과제이며,
    이 문제 해결은 그동안 점진적인 발전을 보여왔습니다.

    연구방법: 상온 및 고온에서 리튬 이온 배터리용 응집된 양극 입자의 사이클 안정성을 혁신하기 위한 새로운 접근 방식을 제시하며,양극 이차 입자의
    결정립계에 고체 전해질을 주입하는 방법을 사용했습니다.

    주요 결과:결정립계에 주입된 고체 전해질이 배터리의 용량 유지율과 전압 안정성을 극적으로 향상시킨다는 것을 발견했습니다. 이 고체 전해질은
    리튬 이온수송을 위한 빠른 채널 역할을 할 뿐만 아니라, 액체 전해질이 결정립계로 침투하는 것을 효과적으로 막아 고체-액체 계면 반응, 결정립간균열,
    층상 구조에서 스피넬 상으로의 변태와 같은 유해한 요인들을 제거합니다. 본 연구는 양극이 액체 전해질과 접촉하지 않을 때 어떻게거동하는지에
    대한 전례 없는 통찰력을 최초로 제시하며, 결정립계 엔지니어링을 통해 고체-액체 및 전고체 시스템 배터리 설계를 위한 일반적인새로운 경로를
    제시합니다.'
  summary_date: 2025-10-27 05:31 KST
- title: Nanostructured S@VACNTs Cathode with Lithium Sulfate Barrier Layer for Exceptionally
    Stable Cycling in Lithium-Sulfur Batteries
  title_ko: Nanostructured S@VACNTs Cathode with Lithium Sulfate Barrier Layer for
    Exceptionally Stable Cycling in Lithium-Sulfur Batteries
  authors: Mariam Ezzedine, Fatme Jardali, Ileana Florea, Costel-Sorin Cojocaru
  date: '2024-09-05'
  paper_id: 2409.03286v1
  link: http://arxiv.org/abs/2409.03286v1
  summary: '연구 배경: 리튬-황(Li-S) 기술은 황의 높은 비 용량, 경제성, 친환경성으로인해 큰 주목을 받지만, 황의 절연성 및 낮은
    사이클 수명으로 인해 실용화에 어려움이 있습니다. 본 연구는 이러한 문제점을 해결하여 높은용량, 긴 사이클 수명 및 빠른 충전 속도를 달성하고자
    합니다.

    연구 방법: 바인더없는 황 양극 재료를 개발하기 위해, 황으로 장식되고 황산리튬(Li2SO4) 장벽층으로 코팅된 수직 정렬 탄소 나노튜브(VACNTs)를사용했습니다.
    정렬된 탄소 나노튜브 프레임워크는 전자 수송을 위한 높은 전도도와 짧은 리튬 이온 경로를 제공하며, 황산리튬 장벽층은 폴리설파이드셔틀 현상을
    효과적으로 억제합니다. 또한, 리튬 덴드라이트 형성 안전 문제 고려하여 Si-Li-S 전고체 전지를 제작했습니다.

    주요 결과: 황으로 코팅된 VACNTs(S@VACNTs)에 Li2SO4 코팅을 적용한 결과, 1C속도에서 1600 사이클 후에도 0.9 mAh
    cm-2의 극도로 안정적인 가역 면적 용량을 보였으며, 1200 사이클 후에도 80 퍼센트의용량 유지율을 달성했습니다. 이는 동일한 속도로
    사이클링된 리튬인산철 양극보다 세 배 이상 높은 성능입니다. 또한, 제작된 Si-Li-S전고체 전지는 100 사이클까지 우수한 전기화학적 성능을
    나타냈습니다. 이 연구에서 제시된 1D 전도성 스캐폴드를 활용한 첨단 전극 구조와폴리설파이드 억제를 위한 새로운 전략의 결합은 Li-S 배터리의
    안정성과 성능을 크게 향상시켰습니다.'
  summary_date: 2025-10-27 05:30 KST<|MERGE_RESOLUTION|>--- conflicted
+++ resolved
@@ -1,10 +1,4 @@
-<<<<<<< HEAD
-- title: 'On the microscopic origin of reversible and irreversible reactions of LiNixCoyMnx
-    cathode materials: Ni-O hybrid bond formation vs. cationic and anionic redox'
-  title_ko: 'LiNiCoMn계 양극 소재의 가역 및 비가역 반응의 미시적 원인: Ni-O 혼성 결합 형성 대 양이온 및 음이온 산화환원'
-=======
-- title: 4D-STEM 및 X선 프티코그래피를 이용한 LixFePO4 미조각의 구조 및 화학적 상관 분석
-  title_en: Correlative analysis of structure and chemistry of LixFePO4 platelets
+- title_en: Correlative analysis of structure and chemistry of LixFePO4 platelets
     using 4D-STEM and X-ray ptychography
   authors: L. A. Hughes, Benjamin H. Savitzky, Haitao D. Deng, Norman L. Jin, Eder
     G. Lomeli, Young-Sang Yu, David A. Shapiro, Patrick Herring, Abraham Anapolsky,
@@ -12,19 +6,20 @@
   date: '2021-07-09'
   paper_id: 2107.04218v1
   link: http://arxiv.org/abs/2107.04218v1
-  summary: "<ul>\n  <li><strong>연구 배경:</strong> 충전식 리튬 이온 배터리 음극 소재인 리튬 인산철(LixFePO4)은\
-    \ 평형 상태에서 탈리튬화/리튬화 시 상 분리 현상을 겪습니다. 이러한 음극 소재 내부의 계면 구조 및 화학적 특성은 리튬 이온 수송에 영향을\
-    \ 미치며, 이는 배터리 성능과 직결됩니다.</li>\n  <li><strong>연구 방법:</strong> 동일한 입자 세트의 국부적인 구조와\
-    \ 화학적 특성을 분석하기 위해 4차원 스캐닝 투과 전자 현미경(4D-STEM), 스캐닝 투과 X선 현미경(STXM), X선 프티코그래피를\
-    \ 사용하여 LixFePO4의 상관 이미징을 수행했습니다. 10개 입자로부터 50,000개 이상의 회절 패턴을 얻어 넓은 시야(수 마이크론)에서\
-    \ 통계적 견고성을 가진 나노 스케일 공간 분해능(16.6-49.5 nm)으로 구조 및 화학적 특성을 측정했습니다. 탈리튬화 정도가 다른 LixFePO4\
-    \ 입자들을 측정하여 탈리튬화에 따른 구조 및 화학적 특성 변화를 조사했습니다.</li>\n  <li><strong>주요 결과:</strong>\
-    \ 리튬화된 및 탈리튬화된 입자에서 국부적인 격자 구조는 비교적 일정하게 유지되었지만, 리튬화 정도에는 국부적인 변화가 관찰되었습니다. 화학적\
-    \ 팽창의 선형 계수 계산 결과, 이들 집단에서 격자 구조의 고정(pinning) 현상이 시사되었습니다. 부분적으로 탈리튬화된 입자들은 전반적으로\
-    \ 코어-쉘과 유사한 구조를 보였으나, 상 간의 계면에 독특한 중간 영역과 리튬화된 코어 내에 FePO4의 구조 및 화학적 특성에 해당하는\
-    \ 포켓을 보이는 등 국부적으로, 그리고 개별 입자별로 매우 다양한 거동을 나타냈습니다. 이 결과는 LixFePO4 시스템에 대한 통찰력,\
-    \ 국부적 측정과 글로벌 측정에서 Vegard의 법칙(선형 격자 상수-조성 거동)의 범위 및 적용 가능성의 미묘한 차이를 제공하며, 국부적\
-    \ 특성화와 통계적 특성화 사이의 중요한 간극을 메우기 위한 강력한 실험 및 분석 방식의 새로운 조합을 보여줍니다.</li>\n</ul>"
+  summary: '연구 배경: 충전식 리튬 이온 배터리 음극 소재인 리튬 인산철(LixFePO4)은 평형 상태에서 탈리튬화/리튬화 시 상 분리
+    현상을 겪습니다. 이러한 음극 소재 내부의 계면 구조 및 화학적 특성은 리튬 이온 수송에 영향을 미치며, 이는 배터리 성능과 직결됩니다.
+
+    연구 방법: 동일한 입자 세트의 국부적인 구조와 화학적 특성을 분석하기 위해 4차원 스캐닝 투과 전자 현미경(4D-STEM), 스캐닝 투과
+    X선 현미경(STXM), X선 프티코그래피를 사용하여 LixFePO4의 상관 이미징을 수행했습니다. 10개 입자로부터 50,000개 이상의
+    회절 패턴을 얻어 넓은 시야(수 마이크론)에서 통계적 견고성을 가진 나노 스케일 공간 분해능(16.6-49.5 nm)으로 구조 및 화학적 특성을
+    측정했습니다. 탈리튬화 정도가 다른 LixFePO4 입자들을 측정하여 탈리튬화에 따른 구조 및 화학적 특성 변화를 조사했습니다.
+
+    주요 결과: 리튬화된 및 탈리튬화된 입자에서 국부적인 격자 구조는 비교적 일정하게 유지되었지만, 리튬화 정도에는 국부적인 변화가 관찰되었습니다.
+    화학적 팽창의 선형 계수 계산 결과, 이들 집단에서 격자 구조의 고정(pinning) 현상이 시사되었습니다. 부분적으로 탈리튬화된 입자들은
+    전반적으로 코어-쉘과 유사한 구조를 보였으나, 상 간의 계면에 독특한 중간 영역과 리튬화된 코어 내에 FePO4의 구조 및 화학적 특성에 해당하는
+    포켓을 보이는 등 국부적으로, 그리고 개별 입자별로 매우 다양한 거동을 나타냈습니다. 이 결과는 LixFePO4 시스템에 대한 통찰력, 국부적
+    측정과 글로벌 측정에서 Vegard의 법칙(선형 격자 상수-조성 거동)의 범위 및 적용 가능성의 미묘한 차이를 제공하며, 국부적 특성화와 통계적
+    특성화 사이의 중요한 간극을 메우기 위한 강력한 실험 및 분석 방식의 새로운 조합을 보여줍니다.'
   summary_date: 2025-11-16 07:13 KST
   keywords:
   - LixFePO4
@@ -33,22 +28,27 @@
   - X-ray ptychography
   - Delithiation
   category: 성능 평가
-- title: Li(x)Mn(2)O(4) (100) 표면에서 유기 용매 분해 초기 단계에 대한 제일원리 모델링
-  title_en: First Principles Modeling of the Initial Stages of Organic Solvent Decomposition
+  title_ko: 4D-STEM 및 X선 프티코그래피를 이용한 LixFePO4 미조각의 구조 및 화학적 상관 분석
+- title_en: First Principles Modeling of the Initial Stages of Organic Solvent Decomposition
     on Li(x)Mn(2)O(4) (100) Surfaces
   authors: Kevin Leung
   date: '2012-09-15'
   paper_id: 1209.3428v1
   link: http://arxiv.org/abs/1209.3428v1
-  summary: "<ul>\n  <li><strong>연구 배경:</strong> 에틸렌 카보네이트(EC)는 리튬 이온 배터리 전해액의 핵심 구성\
-    \ 요소이며, 스피넬 Li(0.6)Mn(2)O(4) (100) 표면에서의 초기 분해 과정은 중요합니다.</li>\n  <li><strong>연구\
-    \ 방법:</strong> 밀도 함수 이론(density functional theory) 및 ab initio 분자 동력학 시뮬레이션이 에틸렌\
-    \ 카보네이트(EC)의 초기 분해 단계를 연구하는 데 적용되었습니다.</li>\n  <li><strong>주요 결과:</strong>\n \
-    \   <ul>\n      <li>Li(0.6)Mn(2)O(4) 산화물 표면에서 EC의 결합 해리 반응은 약간의 발열성을 보이며, 이는 후속\
-    \ EC 산화 및 산화물 표면으로의 양성자 전달을 촉진합니다.</li>\n      <li>양성자(proton)와 부분적으로 분해된 EC 조각은\
-    \ Mn-O 이온 결합 네트워크를 약화시킵니다.</li>\n      <li>분해된 전해액으로 형성된 계면막이 양극 표면에 미치는 영향 및\
-    \ 전력 사이클링 중 Li(x)Mn(2)O(4)의 용해 현상에 대한 시사점이 논의되었습니다.</li>\n    </ul>\n  </li>\n\
-    </ul>"
+  summary: '연구 배경: 에틸렌 카보네이트(EC)는 리튬 이온 배터리 전해액의 핵심 구성 요소이며, 스피넬 Li(0.6)Mn(2)O(4)
+    (100) 표면에서의 초기 분해 과정은 중요합니다.
+
+    연구 방법: 밀도 함수 이론(density functional theory) 및 ab initio 분자 동력학 시뮬레이션이 에틸렌 카보네이트(EC)의
+    초기 분해 단계를 연구하는 데 적용되었습니다.
+
+    주요 결과:
+
+    Li(0.6)Mn(2)O(4) 산화물 표면에서 EC의 결합 해리 반응은 약간의 발열성을 보이며, 이는 후속 EC 산화 및 산화물 표면으로의
+    양성자 전달을 촉진합니다.
+
+    양성자(proton)와 부분적으로 분해된 EC 조각은 Mn-O 이온 결합 네트워크를 약화시킵니다.
+
+    분해된 전해액으로 형성된 계면막이 양극 표면에 미치는 영향 및 전력 사이클링 중 Li(x)Mn(2)O(4)의 용해 현상에 대한 시사점이 논의되었습니다.'
   summary_date: 2025-11-16 07:13 KST
   keywords:
   - Ethylene carbonate (EC)
@@ -57,23 +57,25 @@
   - Interfacial film
   - Dissolution
   category: 이론/모델링
-- title: 고전압 스피넬 표면의 표면막 양극 분해 - 밀도함수 이론 및 실험 연구
-  title_en: Anodic Decomposition of Surface Films on High Voltage Spinel Surfaces
+  title_ko: Li(x)Mn(2)O(4) (100) 표면에서 유기 용매 분해 초기 단계에 대한 제일원리 모델링
+- title_en: Anodic Decomposition of Surface Films on High Voltage Spinel Surfaces
     -- Density Function Theory and Experimental Study
   authors: Kevin Leung, Rosy, Malachi Noked
   date: '2020-03-06'
   paper_id: 2003.03443v1
   link: http://arxiv.org/abs/2003.03443v1
-  summary: "<ul>\n  <li><strong>연구 배경:</strong> 고전압 리튬 이온 배터리에서 유기 용매 기반 액체 전해액의 양극\
-    \ 재료 계면에서의 산화 분해는 급격한 용량 감소의 주요 원인으로 지목되고 있습니다. 부분적으로 또는 완전히 전해액 분해 산물로 구성된 \"\
-    음극 전해질 계면 (CEI)\" 필름의 형성 또한 고전위에서의 배터리 사이클링 거동과 관련이 있음이 최근 입증되었습니다.</li>\n  <li><strong>연구\
-    \ 방법:</strong> 밀도범함수 이론 (DFT) 계산과 하이브리드 PBE0 함수를 사용하였으며, 스피넬 산화물의 (001) 표면을 모델로\
-    \ 사용하여 위에서 언급한 두 가지 상호 관련된 과정을 조사하였습니다.</li>\n  <li><strong>주요 결과:</strong> 이전\
-    \ 계산과 일치하게, 에틸렌 카보네이트 (EC) 용매 분자는 적당한 작동 전압에서 Li(x)Mn(2)O(4) (001) 표면에서 쉽게 산화되어\
-    \ 흡착된 유기 조각을 형성할 것으로 예측되었습니다. 그러나 이러한 CEI 조각의 추가적인 산화 분해를 통해 CO2 가스가 방출되는 것은 x\
-    \ 값이 더 작은 Li(x)Ni(0.5)Mn(1.5)O(4) (LNMO)와 일치하는 더 높은 전압을 필요로 할 것으로 예측됩니다. CEI 필름의\
-    \ 1차 형성 후 더 높은 전위에서 CEI의 추가 산화가 용량 감소와 가장 관련이 있는 다단계 반응이라고 주장합니다. 전해액이 산화물 표면과\
-    \ 접촉하기 전에 제거되는 자연적인 Li2CO3 필름의 용해 또는 산화와 관련된 메커니즘도 탐구되었습니다.</li>\n</ul>"
+  summary: '연구 배경: 고전압 리튬 이온 배터리에서 유기 용매 기반 액체 전해액의 양극 재료 계면에서의 산화 분해는 급격한 용량 감소의
+    주요 원인으로 지목되고 있습니다. 부분적으로 또는 완전히 전해액 분해 산물로 구성된 "음극 전해질 계면 (CEI)" 필름의 형성 또한 고전위에서의
+    배터리 사이클링 거동과 관련이 있음이 최근 입증되었습니다.
+
+    연구 방법: 밀도범함수 이론 (DFT) 계산과 하이브리드 PBE0 함수를 사용하였으며, 스피넬 산화물의 (001) 표면을 모델로 사용하여 위에서
+    언급한 두 가지 상호 관련된 과정을 조사하였습니다.
+
+    주요 결과: 이전 계산과 일치하게, 에틸렌 카보네이트 (EC) 용매 분자는 적당한 작동 전압에서 Li(x)Mn(2)O(4) (001) 표면에서
+    쉽게 산화되어 흡착된 유기 조각을 형성할 것으로 예측되었습니다. 그러나 이러한 CEI 조각의 추가적인 산화 분해를 통해 CO2 가스가 방출되는
+    것은 x 값이 더 작은 Li(x)Ni(0.5)Mn(1.5)O(4) (LNMO)와 일치하는 더 높은 전압을 필요로 할 것으로 예측됩니다. CEI
+    필름의 1차 형성 후 더 높은 전위에서 CEI의 추가 산화가 용량 감소와 가장 관련이 있는 다단계 반응이라고 주장합니다. 전해액이 산화물 표면과
+    접촉하기 전에 제거되는 자연적인 Li2CO3 필름의 용해 또는 산화와 관련된 메커니즘도 탐구되었습니다.'
   summary_date: 2025-11-16 07:13 KST
   keywords:
   - Cathode electrolyte interphase (CEI)
@@ -82,28 +84,40 @@
   - Oxidative decomposition
   - Capacity fade
   category: 이론/모델링
-- title: 화학량론을 벗어난 LiNiO$_2$에서 비대칭적인 충방전 동역학의 원자론적 기원
-  title_en: Atomistic origins of asymmetric charge-discharge kinetics in off-stoichiometric
+  title_ko: 고전압 스피넬 표면의 표면막 양극 분해 - 밀도함수 이론 및 실험 연구
+- title_en: Atomistic origins of asymmetric charge-discharge kinetics in off-stoichiometric
     LiNiO$<sub>2</sub>$
   authors: Penghao Xiao, Ning Zhang, Harold Smith Perez, Minjoon Park
   date: '2023-11-10'
   paper_id: 2311.06140v1
   link: http://arxiv.org/abs/2311.06140v1
-  summary: "```html\n<ul>\n  <li><strong>연구 배경:</strong> LiNiO2는 첫 번째 사이클의 충전 및 방전\
-    \ 말단에서 낮은 Li 이온 전달 동역학을 보여 실질적인 가용 용량을 크게 감소시킵니다. 이러한 동역학적 한계의 원자적 기원은 아직 완전히\
-    \ 이해되지 않았습니다.</li>\n  <li><strong>연구 방법:</strong> 연구는 LiNiO2 내 Li 이온 전달을 1차 원리\
-    \ 기반의 운동 몬테카를로(kinetic Monte Carlo) 시뮬레이션을 통해 조사했습니다. 이 시뮬레이션은 장시간 스케일과 큰 길이 스케일을\
-    \ 모두 다룰 수 있어 실험과 직접적인 비교를 가능하게 합니다.</li>\n  <li><strong>주요 결과:</strong>\n    <ul>\n\
-    \      <li>전압 스캔의 양쪽 말단에서 속도 결정 단계를 밝혀냈으며, 동일한 Li 함량에서 충전과 방전 사이의 차이를 명확히 구분했습니다.</li>\n\
-    \      <li>Li 층의 과도한 Ni (Ni_Li)의 비대칭적 효과가 통합 모델링 프레임워크에서 포착되었습니다.</li>\n     \
-    \ <li>낮은 전압 영역에서, 방전 말단의 높은 과전압으로 인한 첫 번째 사이클 용량 손실이 경험적 입력 없이 재현되었습니다. 반면, 이\
-    \ 충전 상태에서 Li 농도 기울기는 충전 중 낮은 과전압의 원인으로 밝혀졌습니다.</li>\n      <li>Ni_Li는 특정 Li 농도\
-    \ 범위에서 Li 확산을 방해하지만 평형 전압 프로파일을 변경하지 않으므로 방전 과전압을 증가시키지만 충전 과전압은 증가시키지 않습니다. Ni_Li\
-    \ 양과 온도를 변화시켰을 때의 경향은 실험과 일치했습니다.</li>\n      <li>높은 전압 영역에서는 충전이 더 느린 과정이 됩니다.\
-    \ 병목 현상은 Li-rich 상 (H2)에서 Li-poor 상 (H3)으로 Li가 이동하는 것이며, 두 상 모두에서 Li 호핑 장벽은 비교적\
-    \ 낮습니다.</li>\n      <li>기존 핵형성 사이트와 Ni_Li의 역할이 논의되었으며, 이러한 결과는 운동학적 방해에 대한 새로운\
-    \ 원자적 통찰력을 제공하여 고니켈 층상 산화물 양극의 잠재력을 최대한 발휘하는 길을 열었습니다.</li>\n    </ul>\n  </li>\n\
-    </ul>\n```"
+  summary: '```html
+
+    연구 배경: LiNiO2는 첫 번째 사이클의 충전 및 방전 말단에서 낮은 Li 이온 전달 동역학을 보여 실질적인 가용 용량을 크게 감소시킵니다.
+    이러한 동역학적 한계의 원자적 기원은 아직 완전히 이해되지 않았습니다.
+
+    연구 방법: 연구는 LiNiO2 내 Li 이온 전달을 1차 원리 기반의 운동 몬테카를로(kinetic Monte Carlo) 시뮬레이션을 통해
+    조사했습니다. 이 시뮬레이션은 장시간 스케일과 큰 길이 스케일을 모두 다룰 수 있어 실험과 직접적인 비교를 가능하게 합니다.
+
+    주요 결과:
+
+    전압 스캔의 양쪽 말단에서 속도 결정 단계를 밝혀냈으며, 동일한 Li 함량에서 충전과 방전 사이의 차이를 명확히 구분했습니다.
+
+    Li 층의 과도한 Ni (Ni_Li)의 비대칭적 효과가 통합 모델링 프레임워크에서 포착되었습니다.
+
+    낮은 전압 영역에서, 방전 말단의 높은 과전압으로 인한 첫 번째 사이클 용량 손실이 경험적 입력 없이 재현되었습니다. 반면, 이 충전 상태에서
+    Li 농도 기울기는 충전 중 낮은 과전압의 원인으로 밝혀졌습니다.
+
+    Ni_Li는 특정 Li 농도 범위에서 Li 확산을 방해하지만 평형 전압 프로파일을 변경하지 않으므로 방전 과전압을 증가시키지만 충전 과전압은
+    증가시키지 않습니다. Ni_Li 양과 온도를 변화시켰을 때의 경향은 실험과 일치했습니다.
+
+    높은 전압 영역에서는 충전이 더 느린 과정이 됩니다. 병목 현상은 Li-rich 상 (H2)에서 Li-poor 상 (H3)으로 Li가 이동하는
+    것이며, 두 상 모두에서 Li 호핑 장벽은 비교적 낮습니다.
+
+    기존 핵형성 사이트와 Ni_Li의 역할이 논의되었으며, 이러한 결과는 운동학적 방해에 대한 새로운 원자적 통찰력을 제공하여 고니켈 층상 산화물
+    양극의 잠재력을 최대한 발휘하는 길을 열었습니다.
+
+    ```'
   summary_date: 2025-11-15 07:13 KST
   keywords:
   - LiNiO2
@@ -112,8 +126,8 @@
   - NiLi
   - KMC simulations
   category: 이론/모델링
-- title: 원자 무질서 육각형 층상 $\rm NaKNi_2TeO_6$에서의 혼합 알칼리 이온 전송 및 저장
-  title_en: Mixed Alkali-Ion Transport and Storage in Atomic-Disordered Honeycomb
+  title_ko: 화학량론을 벗어난 LiNiO$_2$에서 비대칭적인 충방전 동역학의 원자론적 기원
+- title_en: Mixed Alkali-Ion Transport and Storage in Atomic-Disordered Honeycomb
     Layered $\rm NaKNi<sub>2</sub>TeO<sub>6</sub>$
   authors: Titus Masese, Yoshinobu Miyazaki, Josef Rizell, Godwill Mbiti Kanyolo,
     Chih-Yao Chen, Hiroki Ubukata, Keigo Kubota, Kartik Sau, Tamio Ikeshoji, Zhen-Dong
@@ -124,14 +138,14 @@
   date: '2021-10-12'
   paper_id: 2110.05879v1
   link: http://arxiv.org/abs/2110.05879v1
-  summary: "<ul>\n  <li><strong>연구 배경:</strong> 벌집형 층상 산화물은 흥미로운 물리화학적 및 전기화학적 특성을\
-    \ 보이지만, 개발에 한계가 있습니다.</li>\n  <li><strong>연구 방법:</strong> Na과 K 알칼리 원자를 혼합하여 NaKNi2TeO6\
-    \ 혼합 알칼리 벌집형 층상 산화물 재료를 합성했습니다. 투과 전자 현미경 측정을 통해 국부적인 원자 구조 무질서를 분석했습니다. NaKNi2TeO6에서의\
-    \ Na 및 K 이온의 혼합 전기화학적 수송 및 저장 가능성을 조사했습니다.</li>\n  <li><strong>주요 결과:</strong>\
-    \ NaKNi2TeO6 기반 양극을 상온 NaK 액체 합금 음극과 이온성 액체 기반 전해질 용액을 사용하여 결합했을 때, 낮은 특정 전류(10\
-    \ mA g-1 미만)에서 약 4 V의 평균 방전 셀 전압과 약 80 mAh g-1의 비 용량을 확인했습니다. 이는 상온 액체 알칼리 금속\
-    \ 합금 재료를 활용하는 덴드라이트가 없는 전기화학 에너지 저장 시스템을 위한 맞춤형 음극 활물질 사용을 향한 진전을 나타냅니다.</li>\n\
-    </ul>"
+  summary: '연구 배경: 벌집형 층상 산화물은 흥미로운 물리화학적 및 전기화학적 특성을 보이지만, 개발에 한계가 있습니다.
+
+    연구 방법: Na과 K 알칼리 원자를 혼합하여 NaKNi2TeO6 혼합 알칼리 벌집형 층상 산화물 재료를 합성했습니다. 투과 전자 현미경 측정을
+    통해 국부적인 원자 구조 무질서를 분석했습니다. NaKNi2TeO6에서의 Na 및 K 이온의 혼합 전기화학적 수송 및 저장 가능성을 조사했습니다.
+
+    주요 결과: NaKNi2TeO6 기반 양극을 상온 NaK 액체 합금 음극과 이온성 액체 기반 전해질 용액을 사용하여 결합했을 때, 낮은 특정
+    전류(10 mA g-1 미만)에서 약 4 V의 평균 방전 셀 전압과 약 80 mAh g-1의 비 용량을 확인했습니다. 이는 상온 액체 알칼리
+    금속 합금 재료를 활용하는 덴드라이트가 없는 전기화학 에너지 저장 시스템을 위한 맞춤형 음극 활물질 사용을 향한 진전을 나타냅니다.'
   summary_date: 2025-11-15 07:13 KST
   keywords:
   - Honeycomb layered oxides
@@ -140,22 +154,38 @@
   - Electrochemical transport
   - Room-temperature liquid alkali metal alloy
   category: 소재 기술
-- title: LiNiO2 양극 소재의 표면 성능 저하 시작점 이해
-  title_en: Understanding the onset of surface degradation in LiNiO2 cathodes
+  title_ko: 원자 무질서 육각형 층상 $\rm NaKNi_2TeO_6$에서의 혼합 알칼리 이온 전송 및 저장
+- title_en: Understanding the onset of surface degradation in LiNiO2 cathodes
   authors: Xinhao Li, Qian Wang, Haoyue Guo, Nongnuch Artrith, Alexander Urban
   date: '2021-12-09'
   paper_id: 2112.04697v2
   link: http://arxiv.org/abs/2112.04697v2
-  summary: "```html\n<ul>\n  <li><strong>연구 배경:</strong>\n    니켈 기반 층상 산화물은 에너지 밀도가\
-    \ 높고 코발트가 없는 리튬 이온 배터리용 양극재 개발에 매력적이지만, 전기화학적 사이클링 중 산소 가스 방출을 통한 열화 문제가 있습니다.\n\
-    \    이러한 열화는 실험적으로 현상학적으로 특성화되었으나, 양극 표면에서 일어나는 반응에 대한 원자 수준의 이해는 부족했습니다.\n  </li>\n\
-    \  <li><strong>연구 방법:</strong>\n    온도와 충전 상태에 따른 삽입 전극 입자의 표면 재구성을 예측하기 위한 제일원리\
-    \ 방법론을 개발했습니다.\n    LiNiO2(001) 및 (104) 표면의 표면 상 다이어그램을 보고하고, 첫 충전 및 방전 중에 발생할\
-    \ 가능성이 있는 표면 구조를 식별했습니다.\n  </li>\n  <li><strong>주요 결과:</strong>\n    우리의 계산은\
-    \ 두 표면 모두 첫 충전 중에 산소 손실을 겪으며, 이는 표면 구조에 비가역적인 변화를 초래함을 보여줍니다.\n    충전 말기에 표면 Ni\
-    \ 원자는 사면체 자리로 이동하며, 방전 중에는 Li 공공 자리로 더 이동하여 Li/Ni 혼합 방전 표면 상을 형성합니다.\n    또한,\
-    \ 사이클링 중 온도와 전압 범위가 충전/방전 메커니즘에 미치는 영향을 논의했습니다.\n    본 연구는 양극 표면 열화의 초기 단계에 대한\
-    \ 통찰력을 제공하고, 산소 방출에 안정적인 양극재의 전산 설계 기반을 마련합니다.\n  </li>\n</ul>\n```"
+  summary: '```html
+
+    연구 배경:
+
+    니켈 기반 층상 산화물은 에너지 밀도가 높고 코발트가 없는 리튬 이온 배터리용 양극재 개발에 매력적이지만, 전기화학적 사이클링 중 산소 가스
+    방출을 통한 열화 문제가 있습니다.
+
+    이러한 열화는 실험적으로 현상학적으로 특성화되었으나, 양극 표면에서 일어나는 반응에 대한 원자 수준의 이해는 부족했습니다.
+
+    연구 방법:
+
+    온도와 충전 상태에 따른 삽입 전극 입자의 표면 재구성을 예측하기 위한 제일원리 방법론을 개발했습니다.
+
+    LiNiO2(001) 및 (104) 표면의 표면 상 다이어그램을 보고하고, 첫 충전 및 방전 중에 발생할 가능성이 있는 표면 구조를 식별했습니다.
+
+    주요 결과:
+
+    우리의 계산은 두 표면 모두 첫 충전 중에 산소 손실을 겪으며, 이는 표면 구조에 비가역적인 변화를 초래함을 보여줍니다.
+
+    충전 말기에 표면 Ni 원자는 사면체 자리로 이동하며, 방전 중에는 Li 공공 자리로 더 이동하여 Li/Ni 혼합 방전 표면 상을 형성합니다.
+
+    또한, 사이클링 중 온도와 전압 범위가 충전/방전 메커니즘에 미치는 영향을 논의했습니다.
+
+    본 연구는 양극 표면 열화의 초기 단계에 대한 통찰력을 제공하고, 산소 방출에 안정적인 양극재의 전산 설계 기반을 마련합니다.
+
+    ```'
   summary_date: 2025-11-15 07:12 KST
   keywords:
   - Nickel-based layered oxides
@@ -164,8 +194,8 @@
   - LiNiO2
   - Cathode degradation
   category: 이론/모델링
-- title: 리튬이온 배터리 양극에서의 금속-리간드 산화환원 직접 증거
-  title_en: Direct Evidence of Metal-Ligand Redox in Li-ion Battery Positive Electrodes
+  title_ko: LiNiO2 양극 소재의 표면 성능 저하 시작점 이해
+- title_en: Direct Evidence of Metal-Ligand Redox in Li-ion Battery Positive Electrodes
   authors: Galo J. Paez Fajardo, Daniela Dogaru, Hrishit Banerjee, Muhammad Ans, Matthew
     J. W. Ogley, Veronika Majherova, Innes McClelland, Shohei Hayashida, Pascal Puphal,
     Masahiko Isobe, Bernhard Keimer, Pardeep K. Thakur, Tien-Lin Lee, Dave C. Grinter,
@@ -173,17 +203,19 @@
   date: '2025-05-02'
   paper_id: 2505.01251v3
   link: http://arxiv.org/abs/2505.01251v3
-  summary: "<ul>\n  <li><strong>연구 배경:</strong> 리튬 이온 배터리 양극의 전이 금속 또는 산소 산화환원 체제를\
-    \ 개별적으로 설명하는 방식은 금속-리간드 혼성화, 산소 이합체화 및 열화를 이해하는 데 혼란을 초래할 수 있습니다. 이러한 재료의 전자 구조를\
-    \ 연구하고 각 양이온 및 음이온이 전하 보상에 어떤 역할을 하는지 결정할 필요성이 제기됩니다.</li>\n  <li><strong>연구 방법:</strong>\
-    \ (탈)리튬화된 배터리 전극에서 산화환원 메커니즘을 직접 평가하기 위해 전이 금속 L-엣지 X-선 공명 광전자 분광법을 단일 불순물 앤더슨\
-    \ 모델, 자체 일관된 실 공간 다중 산란 스펙트럼 시뮬레이션 및 동적 평균장 이론 계산과 함께 사용했습니다. 응집 물질 물리학에 공통적으로\
-    \ 사용되는 기존 Zaanen-Sawatzky-Allen 프레임워크를 활용하여 두 가지 대표적인 양극 재료인 LiMn0.6Fe0.4PO4와\
-    \ LiNiO2의 산화환원 설명을 다양한 정도의 전하 이동 관점에서 일치시켰습니다.</li>\n  <li><strong>주요 결과:</strong>\
-    \ LiMn0.6Fe0.4PO4에서는 전하 이동이 없으므로 용량은 금속 3d 상태의 소멸, 즉 기존의 금속 산화환원에 의해 발생합니다. 반면,\
-    \ LiNiO2에서는 전하 이동이 지배적이며 리간드 홀 상태의 형성 및 제거를 통해 산화환원이 일어납니다. 이 연구는 니켈이 풍부한 시스템에서\
-    \ 산소의 역할을 명확히 하고, 이합체화를 가정할 필요 없이 고도로 공유 결합된 시스템에서 산소 지배적인 상태로부터 용량이 추출될 수 있는\
-    \ 방법을 설명하는 프레임워크를 제공합니다.</li>\n</ul>"
+  summary: '연구 배경: 리튬 이온 배터리 양극의 전이 금속 또는 산소 산화환원 체제를 개별적으로 설명하는 방식은 금속-리간드 혼성화, 산소
+    이합체화 및 열화를 이해하는 데 혼란을 초래할 수 있습니다. 이러한 재료의 전자 구조를 연구하고 각 양이온 및 음이온이 전하 보상에 어떤 역할을
+    하는지 결정할 필요성이 제기됩니다.
+
+    연구 방법: (탈)리튬화된 배터리 전극에서 산화환원 메커니즘을 직접 평가하기 위해 전이 금속 L-엣지 X-선 공명 광전자 분광법을 단일 불순물
+    앤더슨 모델, 자체 일관된 실 공간 다중 산란 스펙트럼 시뮬레이션 및 동적 평균장 이론 계산과 함께 사용했습니다. 응집 물질 물리학에 공통적으로
+    사용되는 기존 Zaanen-Sawatzky-Allen 프레임워크를 활용하여 두 가지 대표적인 양극 재료인 LiMn0.6Fe0.4PO4와 LiNiO2의
+    산화환원 설명을 다양한 정도의 전하 이동 관점에서 일치시켰습니다.
+
+    주요 결과: LiMn0.6Fe0.4PO4에서는 전하 이동이 없으므로 용량은 금속 3d 상태의 소멸, 즉 기존의 금속 산화환원에 의해 발생합니다.
+    반면, LiNiO2에서는 전하 이동이 지배적이며 리간드 홀 상태의 형성 및 제거를 통해 산화환원이 일어납니다. 이 연구는 니켈이 풍부한 시스템에서
+    산소의 역할을 명확히 하고, 이합체화를 가정할 필요 없이 고도로 공유 결합된 시스템에서 산소 지배적인 상태로부터 용량이 추출될 수 있는 방법을
+    설명하는 프레임워크를 제공합니다.'
   summary_date: 2025-11-14 07:13 KST
   keywords:
   - Li-ion battery
@@ -192,8 +224,8 @@
   - X-ray Resonance Photoemission Spectroscopy
   - Electronic structure
   category: 이론/모델링
-- title: LixNiO2 및 NaNiO2에 대한 근본적인 상관 분광학 연구
-  title_en: A fundamental correlative spectroscopic study on LixNiO2 and NaNiO2
+  title_ko: 리튬이온 배터리 양극에서의 금속-리간드 산화환원 직접 증거
+- title_en: A fundamental correlative spectroscopic study on LixNiO2 and NaNiO2
   authors: Quentin Jacquet, Nataliia Mozhzhukhina, Peter N. O. Gillespie, Gilles Wittmann,
     Lucia Perez Ramirez, Federico G. Capone, Jean-Pascal Rueff, Stephanie Belin, Rémi
     Dedryvère, Lorenzo Stievano, Aleksandar Matic, Emmanuelle Suard, Nicholas B. Brookes,
@@ -201,19 +233,24 @@
   date: '2024-03-27'
   paper_id: 2403.18919v2
   link: http://arxiv.org/abs/2403.18919v2
-  summary: "```html\n<ul>\n  <li><strong>연구 배경:</strong> 리튬 이온 배터리 양극재에서 국부적인 원자 배열과\
-    \ 전자 상태의 밀접한 상관관계는 용량, 사이클 안정성, 출력 특성을 포함한 전기화학적 특성을 결정하는 데 중요한 역할을 합니다. 니켈이 풍부한\
-    \ 층상 산화물 기반의 고성능 양극재에 대한 거의 30년간의 연구 노력에도 불구하고, LiNiO2의 국부적인 원자 및 전자 구조에 대한 합의는\
-    \ 아직 없습니다. 니켈 사이트는 얀-텔러 왜곡되거나 결합 불균등화 될 수 있으며, 전하 보상 메커니즘에서 니켈과 산소의 역할은 불분명합니다.</li>\n\
-    \  <li><strong>연구 방법:</strong> 본 연구에서는 LiNiO2와 장거리 얀-텔러 시스템인 NaNiO2의 국부 및 전자 구조를\
-    \ 비교했습니다. 이는 표준 샘플에서 얻은 벌크 분광 기술, 특히 operando 조건에서의 결과들을 상호 연관시켜 샘플 상호 운용성을 보장하고\
-    \ 결과의 신뢰성 및 견고성을 높이는 새로운 접근 방식을 사용했습니다. X선 흡수 분광법(XAS)은 제안된 시나리오들을 구별할 수 없다는 것이\
-    \ 이론 계산으로도 확인되었습니다. 반면, 라만 분광법은 단사정계로 왜곡된 NaNiO2와 능면정계 LiNiO2 사이의 국부적인 구조적 차이를\
-    \ 보여주었습니다.</li>\n  <li><strong>주요 결과:</strong> HAXPES는 니켈에 대한 다중 형식 산화 상태의 존재를\
-    \ 확인했으며, RIXS 데이터는 3d8 상태의 증거를 제공하여 LiNiO2에서 니켈의 음전하 이동 특성과 어느 정도의 결합 불균등화를 확인했습니다.\
-    \ 전하 보상 메커니즘과 관련하여 XRS 및 RIXS는 산소 홀이 산화환원 활성에 참여함을 지지하지만, 라만 분광법은 분자 산소를 감지하지\
-    \ 못했습니다. 여러 고신뢰도 분광학 데이터 세트를 결합함으로써, 본 연구는 복잡한 구조-전기화학적 관계에 대한 통찰력을 제공하는 상관적 특성화\
-    \ 워크플로우의 가치를 보여줍니다.</li>\n</ul>\n```"
+  summary: '```html
+
+    연구 배경: 리튬 이온 배터리 양극재에서 국부적인 원자 배열과 전자 상태의 밀접한 상관관계는 용량, 사이클 안정성, 출력 특성을 포함한 전기화학적
+    특성을 결정하는 데 중요한 역할을 합니다. 니켈이 풍부한 층상 산화물 기반의 고성능 양극재에 대한 거의 30년간의 연구 노력에도 불구하고,
+    LiNiO2의 국부적인 원자 및 전자 구조에 대한 합의는 아직 없습니다. 니켈 사이트는 얀-텔러 왜곡되거나 결합 불균등화 될 수 있으며, 전하
+    보상 메커니즘에서 니켈과 산소의 역할은 불분명합니다.
+
+    연구 방법: 본 연구에서는 LiNiO2와 장거리 얀-텔러 시스템인 NaNiO2의 국부 및 전자 구조를 비교했습니다. 이는 표준 샘플에서 얻은
+    벌크 분광 기술, 특히 operando 조건에서의 결과들을 상호 연관시켜 샘플 상호 운용성을 보장하고 결과의 신뢰성 및 견고성을 높이는 새로운
+    접근 방식을 사용했습니다. X선 흡수 분광법(XAS)은 제안된 시나리오들을 구별할 수 없다는 것이 이론 계산으로도 확인되었습니다. 반면, 라만
+    분광법은 단사정계로 왜곡된 NaNiO2와 능면정계 LiNiO2 사이의 국부적인 구조적 차이를 보여주었습니다.
+
+    주요 결과: HAXPES는 니켈에 대한 다중 형식 산화 상태의 존재를 확인했으며, RIXS 데이터는 3d8 상태의 증거를 제공하여 LiNiO2에서
+    니켈의 음전하 이동 특성과 어느 정도의 결합 불균등화를 확인했습니다. 전하 보상 메커니즘과 관련하여 XRS 및 RIXS는 산소 홀이 산화환원
+    활성에 참여함을 지지하지만, 라만 분광법은 분자 산소를 감지하지 못했습니다. 여러 고신뢰도 분광학 데이터 세트를 결합함으로써, 본 연구는 복잡한
+    구조-전기화학적 관계에 대한 통찰력을 제공하는 상관적 특성화 워크플로우의 가치를 보여줍니다.
+
+    ```'
   summary_date: 2025-11-14 07:13 KST
   keywords:
   - Li-ion battery
@@ -222,21 +259,22 @@
   - electronic structure
   - spectroscopy
   category: 성능 평가
-- title: 화학양론 오차(off-stoichiometry)가 LiNiO$<sub>2</sub>$의 양이온 혼합을 촉진하는 방식 이해
-  title_en: Understanding how off-stoichiometry promotes cation mixing in LiNiO$<sub>2</sub>$
+  title_ko: LixNiO2 및 NaNiO2에 대한 근본적인 상관 분광학 연구
+- title_en: Understanding how off-stoichiometry promotes cation mixing in LiNiO$<sub>2</sub>$
   authors: Cem Komurcuoglu, Yunhao Xiao, Xinhao Li, Joaquin Rodriguez-Lopez, Zheng
     Li, Alan C. West, Alexander Urban
   date: '2024-01-11'
   paper_id: 2401.05983v1
   link: http://arxiv.org/abs/2401.05983v1
-  summary: "<ul>\n  <li><strong>연구 배경:</strong> LiCoO2와 유사한 이론 용량을 제공함에도 불구하고, LiNiO2와\
-    \ 관련 코발트-프리 니켈-리치 양극재는 전기화학적 사이클링 중 열화로 인해 실용적인 Li-이온 배터리 사용에 어려움을 겪고 있습니다. LiNiO2의\
-    \ 관찰된 용량 감소는 리튬/니켈 양이온 혼합을 통한 구조적 결함 형성 때문인 것으로 알려져 있으며, 이는 사이클 안정성을 저하시키고 낮은\
-    \ 용량 유지율로 이어집니다.</li>\n  <li><strong>연구 방법:</strong> 본 연구에서는 이상적인 LiNiO2와 비화학양론적\
-    \ Li(1-z)Ni(1+z)O2에서 리튬/니켈 혼합의 동역학 및 열역학을 분석했습니다.</li>\n  <li><strong>주요 결과:</strong>\
-    \ 이상적인 LiNiO2는 LiCoO2와 유사한 특성으로 양이온 혼합에 대해 안정적임을 확인했습니다. 리튬/니켈 혼합은 합성 과정에서 피할\
-    \ 수 없는, 리튬 층 내의 과도한 니켈에 의해 촉진됩니다. 우리의 연구는 양이온 혼합 메커니즘에서 리튬 자리의 과도한 니켈 원자의 결정적인\
-    \ 역할을 밝혀냈으며, 이는 코발트-프리 양극재 개발에 유용한 통찰력을 제공할 수 있습니다.</li>\n</ul>"
+  summary: '연구 배경: LiCoO2와 유사한 이론 용량을 제공함에도 불구하고, LiNiO2와 관련 코발트-프리 니켈-리치 양극재는 전기화학적
+    사이클링 중 열화로 인해 실용적인 Li-이온 배터리 사용에 어려움을 겪고 있습니다. LiNiO2의 관찰된 용량 감소는 리튬/니켈 양이온 혼합을
+    통한 구조적 결함 형성 때문인 것으로 알려져 있으며, 이는 사이클 안정성을 저하시키고 낮은 용량 유지율로 이어집니다.
+
+    연구 방법: 본 연구에서는 이상적인 LiNiO2와 비화학양론적 Li(1-z)Ni(1+z)O2에서 리튬/니켈 혼합의 동역학 및 열역학을 분석했습니다.
+
+    주요 결과: 이상적인 LiNiO2는 LiCoO2와 유사한 특성으로 양이온 혼합에 대해 안정적임을 확인했습니다. 리튬/니켈 혼합은 합성 과정에서
+    피할 수 없는, 리튬 층 내의 과도한 니켈에 의해 촉진됩니다. 우리의 연구는 양이온 혼합 메커니즘에서 리튬 자리의 과도한 니켈 원자의 결정적인
+    역할을 밝혀냈으며, 이는 코발트-프리 양극재 개발에 유용한 통찰력을 제공할 수 있습니다.'
   summary_date: 2025-11-14 07:13 KST
   keywords:
   - LiNiO$_2$
@@ -245,32 +283,41 @@
   - Co-free cathode
   - Capacity decay
   category: 소재 기술
-- title: 리튬이온 배터리에서 산소 손실 및 단일항 산소 형성의 DFT 연구를 통한 LiNiO$_{\text{2}}$ 양극의 산소 빈자리 형성
-    제어 안정성
-  title_en: 'Oxygen Hole Formation Controls Stability in LiNiO$<sub>2</sub>$ Cathodes:
+  title_ko: 화학양론 오차(off-stoichiometry)가 LiNiO$<sub>2</sub>$의 양이온 혼합을 촉진하는 방식 이해
+- title_en: 'Oxygen Hole Formation Controls Stability in LiNiO$<sub>2</sub>$ Cathodes:
     DFT Studies of Oxygen Loss and Singlet Oxygen Formation in Li-Ion Batteries'
   authors: A. R. Genreith-Schriever, H. Banerjee, A. S. Menon, E. N. Bassey, L. F.
     Piper, C. P. Grey, A. J. Morris
   date: '2022-05-20'
   paper_id: 2205.10462v2
   link: http://arxiv.org/abs/2205.10462v2
-  summary: "<ul>\n  <li><strong>연구 배경:</strong> Ni-rich 양극재는 리튬 이온 배터리에서 높은 전압과 용량을\
-    \ 달성하지만, 구조적 불안정성과 단일항 산소(singlet oxygen) 형성을 통한 산소 손실에 취약합니다.</li>\n  <li><strong>연구\
-    \ 방법:</strong>\n    <ul>\n      <li>탈리튬화된 LiNiO2의 (012) 표면에서 자발적인 O2 손실 현상을 ab\
-    \ initio 분자 동역학 시뮬레이션을 사용하여 관찰했습니다.</li>\n      <li>LiNiO2, NiO2 및 프로토타입 암염(rock\
-    \ salt) NiO에 대해 밀도 범함수 이론(DFT) 및 최대 국소화된 와니어 함수(maximally localised Wannier functions)\
-    \ 기반 동적 평균장 이론(DMFT) 계산을 수행했습니다.</li>\n      <li>예측된 XAS Ni K 및 O K-edge 스펙트럼과\
-    \ 실험적 XAS 스펙트럼을 비교하여 전하 상태를 확인했습니다.</li>\n    </ul>\n  </li>\n  <li><strong>주요\
-    \ 결과:</strong>\n    <ul>\n      <li>탈리튬화 과정에서 산소의 현저한 산화, 즉 LiNiO2의 Ni O 산화 환원\
-    \ 반응에서 산소가 중심적인 역할을 하면서 불안정성이 발생함을 발견했습니다.</li>\n      <li>Ni의 전하 상태는 약 +2였으며,\
-    \ O의 전하 상태는 NiO에서 -2, LiNiO2에서 -1.5, NiO2에서 -1로 변화했습니다.</li>\n      <li>531 eV에서\
-    \ 관찰되는 고전압 O K-edge 특징은 이전에는 격자 산소-산화환원 과정으로 설명되었으나, 높은 충전 상태에서 산소-산화환원 유도 수분\
-    \ 삽입(water intercalation) 및 격자 산소와 O-O 이합체(dimer) 형성으로도 발생할 수 있음을 보여주었습니다.</li>\n\
-    \      <li>관찰된 O2 표면 손실 경로는 두 개의 표면 O.- 라디칼이 결합하여 과산화 이온을 형성하고, 이것이 산화되어 O2를 생성하며,\
-    \ 2개의 산소 공극과 2개의 O2- 이온이 남는 과정으로 구성됩니다. 이는 실질적으로 4개의 O.- 라디칼이 불균등 반응하여 O2와 2개의\
-    \ O2- 이온을 생성하는 것입니다.</li>\n      <li>이 반응은 O2 분자당 약 3 eV의 에너지를 방출하며, 과산화 이온의 단일항\
-    \ 바닥 상태로 인해 단일항 산소(1O2)가 선호적으로 방출됩니다. 이 강력한 발열 반응이 들뜬 상태의 1O2 형성에 필요한 자유 에너지를\
-    \ 제공합니다.</li>\n    </ul>\n  </li>\n</ul>"
+  summary: '연구 배경: Ni-rich 양극재는 리튬 이온 배터리에서 높은 전압과 용량을 달성하지만, 구조적 불안정성과 단일항 산소(singlet
+    oxygen) 형성을 통한 산소 손실에 취약합니다.
+
+    연구 방법:
+
+    탈리튬화된 LiNiO2의 (012) 표면에서 자발적인 O2 손실 현상을 ab initio 분자 동역학 시뮬레이션을 사용하여 관찰했습니다.
+
+    LiNiO2, NiO2 및 프로토타입 암염(rock salt) NiO에 대해 밀도 범함수 이론(DFT) 및 최대 국소화된 와니어 함수(maximally
+    localised Wannier functions) 기반 동적 평균장 이론(DMFT) 계산을 수행했습니다.
+
+    예측된 XAS Ni K 및 O K-edge 스펙트럼과 실험적 XAS 스펙트럼을 비교하여 전하 상태를 확인했습니다.
+
+    주요 결과:
+
+    탈리튬화 과정에서 산소의 현저한 산화, 즉 LiNiO2의 Ni O 산화 환원 반응에서 산소가 중심적인 역할을 하면서 불안정성이 발생함을 발견했습니다.
+
+    Ni의 전하 상태는 약 +2였으며, O의 전하 상태는 NiO에서 -2, LiNiO2에서 -1.5, NiO2에서 -1로 변화했습니다.
+
+    531 eV에서 관찰되는 고전압 O K-edge 특징은 이전에는 격자 산소-산화환원 과정으로 설명되었으나, 높은 충전 상태에서 산소-산화환원
+    유도 수분 삽입(water intercalation) 및 격자 산소와 O-O 이합체(dimer) 형성으로도 발생할 수 있음을 보여주었습니다.
+
+    관찰된 O2 표면 손실 경로는 두 개의 표면 O.- 라디칼이 결합하여 과산화 이온을 형성하고, 이것이 산화되어 O2를 생성하며, 2개의 산소
+    공극과 2개의 O2- 이온이 남는 과정으로 구성됩니다. 이는 실질적으로 4개의 O.- 라디칼이 불균등 반응하여 O2와 2개의 O2- 이온을
+    생성하는 것입니다.
+
+    이 반응은 O2 분자당 약 3 eV의 에너지를 방출하며, 과산화 이온의 단일항 바닥 상태로 인해 단일항 산소(1O2)가 선호적으로 방출됩니다.
+    이 강력한 발열 반응이 들뜬 상태의 1O2 형성에 필요한 자유 에너지를 제공합니다.'
   summary_date: 2025-11-14 02:41 KST
   keywords:
   - Li-ion batteries
@@ -279,8 +326,9 @@
   - Singlet oxygen
   - Disproportionation
   category: 이론/모델링
-- title: 2차원 및 3차원 분광-프티코그래피를 통한 단결정 NMC811 내 나노 규모 Ni 산화 상태 변화 규명
-  title_en: Revealing Nanoscale Ni-Oxidation State Variations in Single-Crystal NMC811
+  title_ko: 리튬이온 배터리에서 산소 손실 및 단일항 산소 형성의 DFT 연구를 통한 LiNiO$_{\text{2}}$ 양극의 산소 빈자리
+    형성 제어 안정성
+- title_en: Revealing Nanoscale Ni-Oxidation State Variations in Single-Crystal NMC811
     via 2D and 3D Spectro-Ptychography
   authors: Ralf F. Ziesche, Michael J. Johnson, Ingo Manke, Joshua H. Cruddos, Alice
     V. Llewellyn, Chun Tan, Rhodri Jervis, Paul R. Shearing, Christoph Rau, Alexander
@@ -288,19 +336,20 @@
   date: '2025-07-30'
   paper_id: 2507.22834v1
   link: http://arxiv.org/abs/2507.22834v1
-  summary: "<ul>\n  <li><strong>연구 배경:</strong> 리튬 이온 배터리의 에너지 밀도, 수명, 비용 개선은 운송 및\
-    \ 대규모 에너지 저장 산업의 광범위한 전력화를 뒷받침할 것입니다. LiNixMnyCozO2 (NMC, x > 0.8)와 같은 니켈이 풍부한\
-    \ 층상 산화물 양극재는 높은 비용량과 낮은 코발트 함량으로 인해 인기를 얻었습니다. 그러나 표준 다결정 형태는 흑연 대비 4.2 V 이상의\
-    \ 전압에서 기계적 및 화학적 불안정성 증가로 인해 가속화된 열화를 겪습니다. 단결정 NMC (SC-NMC)는 입계 균열을 방지하여 기계적\
-    \ 불안정성을 억제하는 유망한 형태로 부상했지만, 화학적 열화 경로를 이해하기 위한 강력한 방법이 필요합니다.</li>\n  <li><strong>연구\
-    \ 방법:</strong> 우리는 현재 몇 시간이 소요되는 2D 및 3D 프티코그래피를 수 분 내에 수행할 수 있게 하는 고속 데이터 수집\
-    \ 전략을 시연하고, 이를 XANES (X-ray absorption near edge spectroscopy)와 결합하여 SC-NMC811의\
-    \ 국부 니켈 산화 상태 거동을 나노미터 스케일 공간 분해능으로 시각화하고, 이를 충전 상태의 대리 지표로 사용했습니다. 높은 전압(>4.2\
-    \ V)에서 수명 주기 동안 다양한 단계에서 이 기술을 사용하여 리튬 채널을 따른 화학적 열화의 직접적인 매핑, 핵 생성 부위 식별, 전극\
-    \ 및 입자 규모 전반에 걸친 니켈 산화 상태 불균일성 관찰을 달성할 수 있었습니다.</li>\n  <li><strong>주요 결과:</strong>\
-    \ 우리는 이러한 불균일성을 암염상 형성 및 성장, 그리고 산소 유도 평면 미끄럼과 연관시켰습니다. 이러한 방법론은 고전압 작동 중 고니켈\
-    \ 층상 산화물 재료가 화학적으로 열화되는 방식에 대한 근본적인 이해를 진전시켜, 더 내구성 있는 배터리 재료 설계에 도움이 될 것입니다.</li>\n\
-    </ul>"
+  summary: '연구 배경: 리튬 이온 배터리의 에너지 밀도, 수명, 비용 개선은 운송 및 대규모 에너지 저장 산업의 광범위한 전력화를 뒷받침할
+    것입니다. LiNixMnyCozO2 (NMC, x > 0.8)와 같은 니켈이 풍부한 층상 산화물 양극재는 높은 비용량과 낮은 코발트 함량으로
+    인해 인기를 얻었습니다. 그러나 표준 다결정 형태는 흑연 대비 4.2 V 이상의 전압에서 기계적 및 화학적 불안정성 증가로 인해 가속화된 열화를
+    겪습니다. 단결정 NMC (SC-NMC)는 입계 균열을 방지하여 기계적 불안정성을 억제하는 유망한 형태로 부상했지만, 화학적 열화 경로를 이해하기
+    위한 강력한 방법이 필요합니다.
+
+    연구 방법: 우리는 현재 몇 시간이 소요되는 2D 및 3D 프티코그래피를 수 분 내에 수행할 수 있게 하는 고속 데이터 수집 전략을 시연하고,
+    이를 XANES (X-ray absorption near edge spectroscopy)와 결합하여 SC-NMC811의 국부 니켈 산화 상태
+    거동을 나노미터 스케일 공간 분해능으로 시각화하고, 이를 충전 상태의 대리 지표로 사용했습니다. 높은 전압(>4.2 V)에서 수명 주기 동안
+    다양한 단계에서 이 기술을 사용하여 리튬 채널을 따른 화학적 열화의 직접적인 매핑, 핵 생성 부위 식별, 전극 및 입자 규모 전반에 걸친 니켈
+    산화 상태 불균일성 관찰을 달성할 수 있었습니다.
+
+    주요 결과: 우리는 이러한 불균일성을 암염상 형성 및 성장, 그리고 산소 유도 평면 미끄럼과 연관시켰습니다. 이러한 방법론은 고전압 작동 중
+    고니켈 층상 산화물 재료가 화학적으로 열화되는 방식에 대한 근본적인 이해를 진전시켜, 더 내구성 있는 배터리 재료 설계에 도움이 될 것입니다.'
   summary_date: 2025-11-14 02:41 KST
   keywords:
   - High-nickel cathode
@@ -309,28 +358,34 @@
   - Ptychography
   - X-ray absorption spectroscopy
   category: 성능 평가
-- title: 차세대 양극재 LiNi<sub>0.8</sub>Mn<sub>0.1</sub>Co<sub>0.1</sub>O<sub>2</sub>의
-    자성 시료 의존성
-  title_en: Sample Dependence of Magnetism in the Next Generation Cathode Material
+  title_ko: 2차원 및 3차원 분광-프티코그래피를 통한 단결정 NMC811 내 나노 규모 Ni 산화 상태 변화 규명
+- title_en: Sample Dependence of Magnetism in the Next Generation Cathode Material
     LiNi<sub>0.8</sub>Mn<sub>0.1</sub>Co<sub>0.1</sub>O$<sub>2</sub>$
   authors: P. Mukherjee, J. A. M. Paddison, C. Xu, Z. Ruff, A. R. Wildes, D. A. Keen,
     R. I. Smith, C. P. Grey, S. E. Dutton
   date: '2020-04-21'
   paper_id: 2004.10297v2
   link: http://arxiv.org/abs/2004.10297v2
-  summary: "<ul>\n  <li><strong>연구 배경:</strong> Ni-rich Li 이온 배터리 음극 재료인 다결정 LiNi0.8Mn0.1Co0.1O2(Li\
-    \ NMC 811) 두 배치에 대한 구조적 및 자기적 연구가 진행되었습니다. Li NMC 811은 LiNiO2 모체 물질에 대한 이전 보고서와\
-    \ 일치하게 샘플에 따라 자기 특성의 의존성을 보입니다.</li>\n  <li><strong>연구 방법:</strong> 원소 분석, X선\
-    \ 및 중성자 회절, 자력 측정, 편극 중성자 산란 측정을 사용하여 Li NMC 811 샘플들을 연구했습니다.</li>\n  <li><strong>주요\
-    \ 결과:</strong>\n    <ul>\n      <li>두 샘플(S1, S2)은 Li(1-x)Ni(0.9+x-y)MnyCo0.1O2의\
-    \ 조성을 보였으며, S1은 x = 0.025(2), y = 0.120(2), S2는 x = 0.002(2), y = 0.094(2)로 나타났습니다.\
-    \ 이는 Li+ 층에 존재하는 자기 이온 및 과량의 Ni2+ 농도 차이를 의미합니다.</li>\n      <li>두 샘플 모두 8.0(2)\
-    \ K에서 ZFC(zero-field cooled) dc 자화율 피크를 보였으나, ZFC와 FC(field-cooled) 곡선이 분리되는 온도는\
-    \ S1의 경우 64(2) K, S2의 경우 122(2) K로 상당한 차이를 보였습니다.</li>\n      <li>AC 자화율 측정 결과,\
-    \ S1의 전이 온도는 주파수에 따라 이동하는 반면, S2의 경우 측정 해상도 내에서 이러한 이동은 관찰되지 않았습니다.</li>\n   \
-    \   <li>이러한 결과는 Li NMC 811의 자기 특성이 샘플에 따라 다르다는 것을 보여주며, 이는 LiNiO2 모체 물질에 대한 이전\
-    \ 보고서와 일치합니다.</li>\n      <li>또한, 다중 양이온을 포함하는 차세대 배터리 재료의 화학적 조성을 정확하게 결정하기 위해서는\
-    \ 여러 실험 기술의 조합이 필수적임을 입증했습니다.</li>\n    </ul>\n  </li>\n</ul>"
+  summary: '연구 배경: Ni-rich Li 이온 배터리 음극 재료인 다결정 LiNi0.8Mn0.1Co0.1O2(Li NMC 811) 두
+    배치에 대한 구조적 및 자기적 연구가 진행되었습니다. Li NMC 811은 LiNiO2 모체 물질에 대한 이전 보고서와 일치하게 샘플에 따라
+    자기 특성의 의존성을 보입니다.
+
+    연구 방법: 원소 분석, X선 및 중성자 회절, 자력 측정, 편극 중성자 산란 측정을 사용하여 Li NMC 811 샘플들을 연구했습니다.
+
+    주요 결과:
+
+    두 샘플(S1, S2)은 Li(1-x)Ni(0.9+x-y)MnyCo0.1O2의 조성을 보였으며, S1은 x = 0.025(2), y = 0.120(2),
+    S2는 x = 0.002(2), y = 0.094(2)로 나타났습니다. 이는 Li+ 층에 존재하는 자기 이온 및 과량의 Ni2+ 농도 차이를
+    의미합니다.
+
+    두 샘플 모두 8.0(2) K에서 ZFC(zero-field cooled) dc 자화율 피크를 보였으나, ZFC와 FC(field-cooled)
+    곡선이 분리되는 온도는 S1의 경우 64(2) K, S2의 경우 122(2) K로 상당한 차이를 보였습니다.
+
+    AC 자화율 측정 결과, S1의 전이 온도는 주파수에 따라 이동하는 반면, S2의 경우 측정 해상도 내에서 이러한 이동은 관찰되지 않았습니다.
+
+    이러한 결과는 Li NMC 811의 자기 특성이 샘플에 따라 다르다는 것을 보여주며, 이는 LiNiO2 모체 물질에 대한 이전 보고서와 일치합니다.
+
+    또한, 다중 양이온을 포함하는 차세대 배터리 재료의 화학적 조성을 정확하게 결정하기 위해서는 여러 실험 기술의 조합이 필수적임을 입증했습니다.'
   summary_date: 2025-11-14 02:41 KST
   keywords:
   - Li NMC 811
@@ -339,1901 +394,9 @@
   - Li-ion battery
   - cathode material
   category: 소재 기술
-- title: 'LiNiCoMn계 양극 소재의 가역 및 비가역 반응의 미시적 원인: Ni-O 혼성 결합 형성 대 양이온 및 음이온 산화환원'
-  title_en: 'On the microscopic origin of reversible and irreversible reactions of
+  title_ko: 차세대 양극재 LiNi<sub>0.8</sub>Mn<sub>0.1</sub>Co<sub>0.1</sub>O<sub>2</sub>의
+    자성 시료 의존성
+- title_en: 'On the microscopic origin of reversible and irreversible reactions of
     LiNixCoyMnx cathode materials: Ni-O hybrid bond formation vs. cationic and anionic
     redox'
->>>>>>> 4faf8287
-  authors: Karin Kleiner, Claire A. Murray, Cristina Grosu, Sarah J. Day, Martin Winter,
-    Peter Nagel, Stefan Schuppler, Michael Merz
-  date: '2020-06-17'
-  paper_id: 2006.09964v1
-  link: http://arxiv.org/abs/2006.09964v1
-  summary: '연구 배경: 리튬 이온 배터리의 기존 양극 재료인 다양한 Ni 함량을 갖는 층상 산화물의 에너지 밀도 제한을 조사했습니다. 기존에는
-    NCM에서의 산화 환원 반응이 순수한 양이온 또는 순수한 음이온 산화 환원 과정을 통해 진행된다고 널리 가정되었습니다.
-
-    연구 방법: 고급 분광법(advanced spectroscopy)과 최첨단 회절(state-of-the-art diffraction) 기술을
-    사용하여 첫 번째 방전 주기 동안 NCM의 산화 환원 반응을 조사했습니다.
-
-    주요 결과: NCM 내 산화 환원 반응은 Ni의 가역적 산화와 O와의 하이브리드화를 통해 진행되며, 순수한 양이온 또는 순수한 음이온 산화
-    환원 과정이 아님을 최초로 명확한 실험적 증거로 제시했습니다. Ni-O 하이브리드 상태가 형성되면 해당 부위는 더 이상 산화될 수 없으며,
-    이러한 비가역 반응은 구조 붕괴를 초래하여 이온성 Ni의 부족이 가역 용량을 제한합니다. 또한, Ni 함량에 따라 달라지는 하이브리드화 정도가
-    양극의 전자 구조와 작동 전위를 결정합니다. Ni 함량이 증가함에 따라 재료의 공유 결합 특성이 증가하고 전위는 감소합니다.'
-  summary_date: 2025-11-14 02:20 KST
-  keywords:
-  - Li-ion batteries
-  - layered oxides
-  - redox reactions
-  - Ni-O hybridization
-  - Ni content
-  category: 소재 기술
-- title: Revealing Local Structures through Machine-Learning- Fused Multimodal Spectroscopy
-  title_ko: 머신러닝 융합 다중 분광법을 통한 국소 구조 규명
-  authors: Haili Jia, Yiming Chen, Gi-Hyeok Lee, Jacob Smith, Miaofang Chi, Wanli
-    Yang, Maria K. Y. Chan
-  date: '2025-01-15'
-  paper_id: 2501.08919v1
-  link: http://arxiv.org/abs/2501.08919v1
-  summary: '연구 배경:
-
-    재료의 원자 구조는 기능성에 대한 중요한 통찰력을 제공하지만, 특히 결함이 있는 시스템의 경우 이러한 구조를 결정하는 것은 재료 과학에서 근본적인
-    과제로 남아 있습니다.
-
-    실험 및 계산 방법 모두 나노 스케일 구조를 해결하는 데 한계가 있습니다.
-
-    X선 흡수(XAS) 또는 전자 에너지 손실 분광법(EELS)과 같은 코어 레벨 분광법은 재료의 국부적인 결합 환경과 구조를 결정하는 데 사용되어
-    왔습니다.
-
-    최근 기계 학습(ML) 방법이 XAS/EELS에서 구조 및 결합 정보를 추출하는 데 적용되었지만, 대부분의 프레임워크는 단일 데이터 스트림에
-    의존하여 종종 불충분합니다.
-
-    연구 방법:
-
-    다중 모드 ab initio 시뮬레이션, 실험 데이터 수집 및 ML 기술을 통합하여 구조 특성화를 수행함으로써 앞서 언급된 문제를 해결했습니다.
-
-    연구 목표는 여러 원소 및 에지에서 얻은 EELS 및 XAS 데이터를 사용하여 국부 구조와 특성을 결정하는 것입니다.
-
-    산소 공석(oxygen vacancy) 및 역위 결함(antisite defect)을 포함하는 다양한 리튬 이온 배터리용 리튬 니켈 망간 코발트(NMC)
-    산화물 화합물을 샘플 재료 시스템으로 사용하여 접근 방식을 제시했습니다.
-
-    주요 결과:
-
-    리튬에서 전이 금속에 이르는 국부 원소 함량을 실험 데이터와 정량적으로 일치하게 성공적으로 추론했습니다.
-
-    예측 정확도를 향상시킬 뿐만 아니라, 다중 모드 분광 데이터를 기반으로 하는 ML 모델이 단일 모드 스펙트럼이나 다른 실험 기술로는 불가능한
-    산소 공석 및 역위 결함과 같은 국부 결함의 존재 여부를 결정할 수 있음을 발견했습니다.
-
-    본 프레임워크는 물리적 해석 가능성을 제공하여 분광학과 국부 원자 및 전자 구조를 연결합니다.'
-  summary_date: 2025-11-14 02:20 KST
-  keywords:
-  - 원자 구조
-  - 핵심 수준 분광학
-  - 다중 모드
-  - 머신러닝
-  - 결함
-  category: 성능 평가
-- title: Degradation mode estimation using reconstructed open circuit voltage curves
-    from multi-year home storage field data
-  title_ko: 다년간의 가정용 에너지 저장장치 실증 데이터를 활용한 재구성 개방회로전압 곡선 기반 열화 모드 추정
-  authors: Jan Figgener, Jakob Bors, Matthias Kuipers, Felix Hildenbrand, Mark Junker,
-    Lucas Koltermann, Philipp Woerner, Marc Mennekes, David Haberschusz, Kai-Philipp
-    Kairies, Dirk Uwe Sauer
-  date: '2024-11-12'
-  paper_id: 2411.08025v1
-  link: http://arxiv.org/abs/2411.08025v1
-  summary: '연구 배경:
-
-    배터리의 개방 회로 전압(OCV) 곡선은 전기화학적 특성을 나타내며, 그 형태와 노화에 따른 변화는 노화 프로세스 및 양극 및 음극의 재료
-    구성에 대한 정보를 제공합니다.
-
-    대부분의 OCV 분석은 적절한 데이터 품질을 보장하기 위해 실험실 또는 특정 현장 테스트에서 수행되어야 합니다.
-
-    연구 방법:
-
-    8년 동안의 가정용 ESS(Energy Storage Systems) 현장 측정 운영 데이터를 사용하여 배터리 수명 동안 OCV 곡선을 연속적으로
-    재구성하는 방법을 제시합니다.
-
-    밤샘 가정용 전력 공급과 같은 저동적 운영 단계가 준(quasi) OCV 곡선을 재현하는 데 적합함을 보여줍니다.
-
-    증분 용량 분석(ICA) 및 미분 전압 분석(DVA)을 적용하여, 실험실 측정에서 알려진 주요 특징들이 현장 작동에서 열화 모드를 결정하는
-    데 추적될 수 있음을 보여줍니다.
-
-    Li-NMC(리튬 니켈 망간 코발트 산화물), LMO(리튬 망간 산화물)와 NMC의 혼합물, 그리고 Li-LFP(리튬 철 인산염) 배터리에
-    이 방법을 적용했습니다.
-
-    주요 결과:
-
-    평가 대상 가정용 ESS에서 관찰된 지배적인 열화 모드는 Li 이온 손실(loss of lithium inventory)이며, 일부 경우 활성
-    물질 손실(loss of active material)이 나타날 수 있습니다.
-
-    현장 용량 테스트를 통해 이 방법의 유효성을 검증했습니다.'
-  summary_date: 2025-11-14 02:20 KST
-  keywords:
-  - Open circuit voltage
-  - Degradation modes
-  - Field data
-  - Incremental capacity analysis
-  - Differential voltage analysis
-  category: 성능 평가
-- title: A review and outlook on anionic and cationic redox in Ni-, Li- and Mn-rich
-    layered oxides LiMeO2 (Me = Li, Ni, Co, Mn)
-  title_ko: Ni, Li, Mn이 풍부한 층상 산화물 LiMeO2(Me = Li, Ni, Co, Mn)에서 음이온 및 양이온 산화/환원 반응에
-    대한 고찰 및 전망
-  authors: Bixian Ying, Zhenjie Teng, Sarah Day, Dan Porter, Martin Winter, Adrian
-    Jonas, Katja Frenzel, Lena Mathies, Burkhard Beckhoff, Peter Nagel, Stefan Schuppler,
-    Michael Merz, Felix Pfeiffer, Matthias Weiling, Masoud Baghernejad, Karin Kleiner
-  date: '2023-10-02'
-  paper_id: 2310.01295v2
-  link: http://arxiv.org/abs/2310.01295v2
-  summary: '연구 배경: 본 연구는 Ni 기반 층상 산화물 (LiNi1-xMexO2, x <= 0.2, Me = Co, Mn, 공간군 R-3m)
-    에서의 전하 보상 메커니즘을 검토하며, 성능 매개변수와 음극 재료의 전자 및 결정학적 구조 변화 간의 관계를 탐구합니다.
-
-    연구 방법: 충전 및 방전 시 관찰되는 두 가지 근본적으로 다른 산화-환원 메커니즘을 분석하여 연구를 수행했습니다.
-
-    주요 결과:
-
-    낮은 및 중간 충전 상태(SOCs)에서는 주로 산소 자리에서 전하 보상이 일어나며, 전자가 산소 격자에서 니켈로 이동(시그마 결합 형성)하는
-    현상이 관찰되었습니다.
-
-    높은 SOCs에서는 전이 금속에서 산소로의 전자 밀도 이동(파이 결합 형성)이 추가적인 산화-환원 반응을 가능하게 하지만, 전이 금속 호스트
-    구조로부터의 산소 방출 및 그로 인한 해로운 반응도 유발합니다.
-
-    Ni:Co:Mn 함량에 따라 두 과정은 음극 재료의 전압 프로파일에 특성적인 특징을 나타내며, 용량, 사이클 안정성, 개방 셀 전압과 같은
-    성능 매개변수는 조성의 함수가 됩니다.'
-  summary_date: 2025-11-13 12:43 KST
-  tags:
-  - Cathode
-- title: A Spin-dependent Machine Learning Framework for Transition Metal Oxide Battery
-    Cathode Materials
-  title_ko: 전이 금속 산화물 배터리 양극 소재를 위한 스핀 의존형 머신러닝 프레임워크
-  authors: Taiping Hu, Teng Yang, Jianchuan Liu, Bin Deng, Zhengtao Huang, Xiaoxu
-    Wang, Fuzhi Dai, Guobing Zhou, Fangjia Fu, Ping Tuo, Ben Xu, Shenzhen Xu
-  date: '2023-09-03'
-  paper_id: 2309.01146v1
-  link: http://arxiv.org/abs/2309.01146v1
-  summary: '연구 배경: 정확성과 효율성 사이의 상충 관계 때문에 기계 학습 포텐셜(MLP)은 배터리 재료 과학에 널리 적용되어 다양한 중요한
-    공정에 대한 원자 수준의 동역학을 설명할 수 있게 했습니다. 그러나 복잡한 전이 금속(TM) 산화물 양극 재료를 다룰 때, 여러 d-궤도 전자
-    국소화 가능성이 종종 다른 스핀 상태(또는 스핀 배열에 대한 국소 최소값)로 수렴하게 하여 양극 재료 MLP 훈련에 상당한 장애물을 초래합니다.
-
-    연구 방법: 본 연구에서는 TM 이온의 다른 스핀 상태를 구별함으로써 위의 문제를 해결하기 위해, 순수한 딥 포텐셜(DP) 모델을 기반으로
-    기술자에 추가적인 특징인 원자 스핀을 통합하는 해결책을 제시합니다.
-
-    주요 결과: 제안된 방법은 전통적인 Li_x_TMO2 (TM=Ni, Co, Mn, x=0.5 및 1.0), Li_x_NiO2 (x=0.5 및
-    1.0)의 Li-Ni 역위치, 코발트가 없는 고니켈 Li_x_Ni1.5Mn0.5O4 (x=1.5 및 0.5), 그리고 삼원 양극 재료 Li_x_Ni1/3Co1/3Mn1/3O2
-    (x=1.0 및 0.67)를 포함한 다양한 대표적인 양극 재료의 포텐셜 에너지에 대한 정확한 설명을 제공함을 입증했습니다. 이 접근 방식은
-    시스템이 스핀 바닥 상태에 있는지 여부에 관계없이 모든 ab initio 결과를 훈련 데이터셋으로 활용할 수 있게 합니다. 전반적으로, 제안된
-    접근 방식은 복잡한 TM 산화물 양극 재료를 위한 MLP를 효율적으로 훈련할 수 있는 길을 열어줍니다.'
-  summary_date: 2025-11-13 12:43 KST
-  tags:
-  - Cathode
-- title: Computational Understandings of the Cation Configuration Dependent Redox
-    Activities and Oxygen Dimerizations in Li<sub>1.22</sub>Ni<sub>0.22</sub>Mn<sub>0.56</sub>O<sub>2</sub>
-    Cathode
-  title_ko: Li<sub>1.22</sub>Ni<sub>0.22</sub>Mn<sub>0.56</sub>O<sub>2</sub> 양극에서
-    양이온 배열에 따른 산화-환원 활동 및 산소 이합체화에 대한 전산학적 이해
-  authors: Zhenming Xu, Yongyao Xia, Mingbo Zheng
-  date: '2022-04-08'
-  paper_id: 2204.03785v2
-  link: http://arxiv.org/abs/2204.03785v2
-  summary: '연구 배경: Li-rich Mn 기반 양극재의 최적 설계를 위해 격자 산소 이량화(dimerization) 현상을 이해하는 것이
-    매우 중요합니다.
-
-    연구 방법: 밀도범함수이론(DFT) 계산을 기반으로, Li1.22Ni0.22Mn0.56O2 양극재에 대한 Ni-허니콤 Li-Ni-Mn 양이온
-    배열을 제안하고 검토했습니다. 이 배열은 실험적으로 합성된 Li1.2Ni0.2Mn0.6O2 샘플에서 잘 알려진 Li-허니콤 구조와 공존할 수
-    있습니다.
-
-    주요 결과:
-
-    Li-Ni-Mn 양이온 배열은 탈리튬화된 Li_xNi0.22Mn0.56O2에서 산소 산화환원 활동 및 산소 이량화에 상당한 영향을 미칩니다.
-
-    높은 격자 산소 산화환원 활동과 쉬운 산소 이량화 사이에 반드시 일관성이 있는 것은 아닙니다. 예를 들어, Li-허니콤 구조는 Ni-허니콤
-    구조보다 더 높은 산화환원 활동을 보이지만, 산소 이량화를 억제하기 위한 더 높은 활성화 에너지 장벽을 가집니다.
-
-    보다 유리한 격자 산소 이량화를 보이는 Ni-허니콤 구조를 피하고, 더 나은 산화환원 활동을 보이는 Li-허니콤 구조를 최대한 활용하는 것이
-    고성능 Li-rich Mn 기반 양극재를 최적으로 설계하는 데 중요합니다.'
-  summary_date: 2025-11-13 12:43 KST
-  tags:
-  - Cathode
-- title: 'Towards Ultra Low Cobalt Cathodes: A High Fidelity Computational Phase Search
-    of Layered Li-Ni-Mn-Co Oxides'
-  title_ko: '초저 코발트 양극을 향한 여정: 층상 Li-Ni-Mn-Co 산화물의 고정밀 전산 위상 탐색'
-  authors: Gregory Houchins, Venkatasubramanian Viswanathan
-  date: '2018-05-21'
-  paper_id: 1805.08171v2
-  link: http://arxiv.org/abs/1805.08171v2
-  summary: '연구 배경: 층상 Li(Ni,Mn,Co)O2 (NMC)는 리튬 이온 배터리 양극 소재로서 최적화를 위한 흥미로운 삼원 합금 설계
-    공간을 제시합니다. 최근 코발트의 높은 비용과 자원 제약으로 인해 새로운 설계 제약이 추가되었으며, 성능 저하 가능성에도 불구하고 고 니켈
-    함유 NMC 합금이 큰 주목을 받고 있습니다. 이 소재 공간이 상온에서 무질서한 고용체인지, 또는 특정 전이 금속 정렬이 존재하며 metastable
-    고용체가 사이클링 중 붕괴되어 성능에 영향을 미치는지에 대해서는 완전히 이해되지 않고 있습니다.
-
-    연구 방법: 본 연구에서는 고 니켈, 따라서 저 코발트 함유 조성상에 초점을 맞춰 삼원 상 다이어그램의 고신뢰도 전산 탐색을 제시하고, 정렬
-    및 무질서 고용체 상의 상온 안정성을 이해합니다. 이는 밀도 범함수 이론 훈련 데이터를 고정된 조성 및 위치의 리튬 및 산소 원자 배경에서
-    다양한 길이에 걸쳐 인접한 전이 금속 원자의 효과적인 전자 및 스핀 상호 작용을 설명하는 축소 차수 모델 해밀토니안에 적용하여 수행됩니다.
-    이 모델은 이후 유한 온도 열역학을 볼록 껍질 분석에 포함하여 무질서 및 정렬 고용체 영역과 상 다이어그램의 정렬 영역 내 전이 금속 정렬을
-    이해하는 데 사용될 수 있습니다.
-
-    주요 결과: 연구 결과, 층상 재료의 대다수 전이 금속 조성(특히 중간에서 높은 니켈 함량)에서 전이 금속 정렬을 선호하며, 정렬 영역에서
-    선호되는 조성들의 집합을 예측했습니다.'
-  summary_date: 2025-11-12 21:25 KST
-  tags:
-  - Cathode
-- title: What is missing from existing Lithium-Sulfur models to capture coin-cell
-    behaviour?
-  title_ko: 리튬-황 모델들이 코인 셀 거동을 포착하려면 무엇이 부족한가?
-  authors: Miss. Elizabeth Olisa Monica Marinescu
-  date: '2025-03-10'
-  paper_id: 2503.07684v1
-  link: http://arxiv.org/abs/2503.07684v1
-  summary: '연구 배경:
-
-    리튬-황(Li-S) 배터리는 높은 이론 에너지 밀도, 향상된 안전성, 풍부하고 저렴한 재료로 인해 현재의 리튬-이온(Li-ion) 배터리를
-    대체할 유망한 대안입니다.
-
-    Li-S 배터리가 상업적으로 응용되기 위해서는 셀 형식 간의 거동 스케일링을 이해하는 것이 필수적입니다. 현재 신소재 개발은 주로 코인셀 수준에서
-    이루어지지만, 상업용 애플리케이션에는 파우치셀이 사용될 것입니다.
-
-    더 큰 셀 형식에서 감소된 전해액-대-황(E/S) 비율 및 증가된 기하학적 크기와 같은 차이점은 달성 가능한 용량, 사이클 안정성 및 잠재적
-    열화 메커니즘 측면에서 거동 차이에 기여합니다.
-
-    연구 방법:
-
-    이 연구는 문헌에 있는 기존 모델(주로 파우치셀에 초점)을 기반으로 코인셀 거동을 포착하고 테스트하는 데 필요한 단계를 다룹니다.
-
-    모델의 확장 능력과 예측의 인과성을 개선하기 위해 음극 표면적, 침전 역학 및 C-rate 의존성을 포함한 여러 영역을 조사했습니다.
-
-    주요 결과:
-
-    (해당 초록에서는 연구 방법 및 목표는 명시되어 있지만, 구체적인 "주요 결과"는 아직 제시되지 않았습니다.)'
-  summary_date: 2025-11-12 21:25 KST
-  tags:
-  - Electrolyte
-  - Cathode
-- title: Structures and Electronic States of Nickel Rich Oxides for Lithium Ion Batteries
-  title_ko: 리튬 이온 배터리용 니켈 농후 산화물의 구조 및 전자 상태
-  authors: Saleem Yousuf, Md Maruf Mridha, Rita Magri
-  date: '2023-10-18'
-  paper_id: 2310.11856v1
-  link: http://arxiv.org/abs/2310.11856v1
-  summary: '연구 배경: 레이어드(layered) 형태의 순수한 LiNiO2(LNO)는 리튬 이온 배터리(LIB)의 양극 재료로 제안되는
-    산화물 재료이며, 이 재료의 에너지학을 결정하는 데 시뮬레이션 셀의 선택이 중요합니다. 또한, LiNiO2의 구조적, 전자적 변화를 이해하는
-    것은 탈리튬화(delithiation) 및 Ni 자리에 Mn이 치환된 LiNiyMn(1-y)O2(LNMO) 고용체 연구에 필수적입니다.
-
-    연구 방법: 연구는 166 공간군(space group)의 큰 초격자(supercell)를 최적화하여 레이어드 순수 LiNiO2의 새로운 초구조(superstructure)를
-    얻었습니다. 이 과정에서 셀 매개변수(cell parameters)와 내부 위치(internal positions)를 모두 이완(relaxing)시켰습니다.
-    이러한 새로운 구조를 템플릿(template)으로 사용하여 탈리튬화(delithiation) 및 Ni 자리에 Mn이 치환(cation substitution)될
-    때 발생하는 구조적, 전자적 변화를 연구했습니다.
-
-    주요 결과:
-
-    새로운 결정 구조는 얀-텔러(Jahn-Teller) 왜곡 대신 NiO6 팔면체(octahedra)의 크기 및 전하 불균형(charge disproportionation)을
-    보였습니다.
-
-    초격자의 구조 최적화를 통해 얻은 내부 에너지 감소는 단사정계(monoclinic symmetry) 초격자를 이완시켜 얻은 감소보다 훨씬 컸습니다.
-    (단사정계 상이 더 안정적임에도 불구하고)
-
-    새로운 구조의 Ni-O 결합 길이 분포는 실험 결과와 잘 일치했습니다.
-
-    LiNiyMn(1-y)O2(LNMO)에 대한 연구 결과는 기존 실험과 놀랍도록 잘 일치했으며, 이전 연구들보다 관찰된 경향을 더 잘 설명했습니다.'
-  summary_date: 2025-11-12 21:25 KST
-  tags:
-  - Cathode
-- title: Magnetic order and Li-diffusion in the 1/3-filled Kagome layers of antiperovskite
-    Lithium-ion battery materials (Li$_2$Fe)SO and (Li$_2$Fe)SeO
-  title_ko: Magnetic order and Li-diffusion in the 1/3-filled Kagome layers of antiperovskite
-    Lithium-ion battery materials (Li$_2$Fe)SO and (Li$_2$Fe)SeO
-  authors: F. Seewald, T. Schulze, N. Gräßler, F. L. Carstens, L. Singer, M. A. A.
-    Mohamed, S. Hampel, B. Büchner, R. Klingeler, H. -H. Klauss, H. -J. Grafe
-  date: '2025-04-28'
-  paper_id: 2504.19603v1
-  link: http://arxiv.org/abs/2504.19603v1
-  summary: 'OpenRouter 요약에 실패했습니다: 400 Client Error: Bad Request for url: https://openrouter.ai/api/v1/chat/completions'
-  summary_date: 2025-11-12 21:15 KST
-  tags:
-  - Cathode
-- title: In silico Ptychography of Lithium-ion Cathode Materials from Subsampled 4-D
-    STEM Data
-  title_ko: In silico Ptychography of Lithium-ion Cathode Materials from Subsampled
-    4-D STEM Data
-  authors: Alex W. Robinson, Amirafshar Moshtaghpour, Jack Wells, Daniel Nicholls,
-    Zoe Broad, Angus I. Kirkland, Beata L. Mehdi, Nigel D. Browning
-  date: '2023-07-12'
-  paper_id: 2307.06138v1
-  link: http://arxiv.org/abs/2307.06138v1
-  summary: 'OpenRouter 요약에 실패했습니다: 400 Client Error: Bad Request for url: https://openrouter.ai/api/v1/chat/completions'
-  summary_date: 2025-11-12 21:15 KST
-  tags:
-  - Cathode
-- title: Expanding the Materials Search Space for Multivalent Cathodes
-  title_ko: Expanding the Materials Search Space for Multivalent Cathodes
-  authors: Ann Rutt, Jimmy-Xuan Shen, Matthew Horton, Jiyoon Kim, Jerry Lin, Kristin
-    A. Persson
-  date: '2022-04-11'
-  paper_id: 2204.05383v1
-  link: http://arxiv.org/abs/2204.05383v1
-  summary: 'OpenRouter 요약에 실패했습니다: 400 Client Error: Bad Request for url: https://openrouter.ai/api/v1/chat/completions'
-  summary_date: 2025-11-12 21:15 KST
-  tags:
-  - Solid-State
-  - Cathode
-- title: Data-driven stochastic 3D modeling of the nanoporous binder-conductive additive
-    phase in battery cathodes
-  title_ko: Data-driven stochastic 3D modeling of the nanoporous binder-conductive
-    additive phase in battery cathodes
-  authors: Phillip Gräfensteiner, Markus Osenberg, André Hilger, Nicole Bohn, Joachim
-    R. Binder, Ingo Manke, Volker Schmidt, Matthias Neumann
-  date: '2024-09-17'
-  paper_id: 2409.11080v3
-  link: http://arxiv.org/abs/2409.11080v3
-  summary: '요약(로컬): A stochastic 3D modeling approach for the nanoporous binder-conductive
-    additive phase in hierarchically structured cathodes of lithium-ion batteries
-    is presented. The binder-conductive additive phase of these electrodes consists
-    of carbon black, polyvinylidene difluoride binder and graphite particles. For
-    its stochastic 3D modeling, a three-step procedure based on methods from stochastic
-    geometry ...'
-  summary_date: 2025-11-12 21:04 KST
-  tags:
-  - Cathode
-  - Graphite
-- title: 'Image-Guided Microstructure Optimization using Diffusion Models: Validated
-    with Li-Mn-rich Cathode Precursors'
-  title_ko: 'Image-Guided Microstructure Optimization using Diffusion Models: Validated
-    with Li-Mn-rich Cathode Precursors'
-  authors: Geunho Choi, Changhwan Lee, Jieun Kim, Insoo Ye, Keeyoung Jung, Inchul
-    Park
-  date: '2025-05-12'
-  paper_id: 2505.07906v1
-  link: http://arxiv.org/abs/2505.07906v1
-  summary: '요약(로컬): Microstructure often dictates materials performance, yet it is
-    rarely treated as an explicit design variable because microstructure is hard to
-    quantify, predict, and optimize. Here, we introduce an image centric, closed-loop
-    framework that makes microstructural morphology into a controllable objective
-    and demonstrate its use case with Li- and Mn-rich layered oxide cathode precursors.
-    This work pre...'
-  summary_date: 2025-11-12 21:04 KST
-  tags:
-  - Cathode
-- title: Simulating charging characteristics of lithium iron phosphate by electro-ionic
-    optimization on a quantum annealer
-  title_ko: Simulating charging characteristics of lithium iron phosphate by electro-ionic
-    optimization on a quantum annealer
-  authors: Tobias Binninger, Yin-Ying Ting, Konstantin Köster, Nils Bruch, Payam Kaghazchi,
-    Piotr M. Kowalski, Michael H. Eikerling
-  date: '2025-03-13'
-  paper_id: 2503.10581v1
-  link: http://arxiv.org/abs/2503.10581v1
-  summary: '요약(로컬): The rapid evolution of quantum computing hardware opens up new
-    avenues in the simulation of energy materials. Today''s quantum annealers are
-    able to tackle complex combinatorial optimization problems. A formidable challenge
-    of this type is posed by materials with site-occupational disorder for which atomic
-    arrangements with a low, or lowest, energy must be found. In this article, a method
-    is presen...'
-  summary_date: 2025-11-12 21:04 KST
-  tags:
-  - Cathode
-- title: A Bilayer Cathode Design Procedure for Li ion Batteries Using the Multilayer
-    Doyle-Fuller-Newman Model (M-DFN)
-  title_ko: A Bilayer Cathode Design Procedure for Li ion Batteries Using the Multilayer
-    Doyle-Fuller-Newman Model (M-DFN)
-  authors: E. C. Tredenick, A. M. Boyce, R. Drummond, S. R. Duncan
-  date: '2025-11-09'
-  paper_id: 2511.06228v1
-  link: http://arxiv.org/abs/2511.06228v1
-  summary: 'Gemini 요약에 실패했습니다: 429 You exceeded your current quota, please check your
-    plan and billing details. For more information on this error, head to: https://ai.google.dev/gemini-api/docs/rate-limits.
-    To monitor your current usage, head to: https://ai.dev/usage?tab=rate-limit.
-
-    * Quota exceeded for metric: generativelanguage.googleapis.com/generate_content_free_tier_requests,
-    limit: 2
-
-    Please retry in 18.951071406s. [links {
-
-    description: "Learn more about Gemini API quotas"
-
-    url: "https://ai.google.dev/gemini-api/docs/rate-limits"
-
-    }
-
-    , violations {
-
-    quota_metric: "generativelanguage.googleapis.com/generate_content_free_tier_requests"
-
-    quota_id: "GenerateRequestsPerMinutePerProjectPerModel-FreeTier"
-
-    quota_dimensions {
-
-    key: "model"
-
-    value: "gemini-2.5-pro"
-
-    }
-
-    quota_dimensions {
-
-    key: "location"
-
-    value: "global"
-
-    }
-
-    quota_value: 2
-
-    }
-
-    , retry_delay {
-
-    seconds: 18
-
-    }
-
-    ]'
-  summary_date: 2025-11-12 20:51 KST
-  tags:
-  - Electrolyte
-  - Cathode
-- title: Simultaneous Single Crystal Growth and Segregation of Ni-Rich Cathode Enabled
-    by Nanoscale Phase Separation for Advanced Lithium-Ion Batteries
-  title_ko: Simultaneous Single Crystal Growth and Segregation of Ni-Rich Cathode
-    Enabled by Nanoscale Phase Separation for Advanced Lithium-Ion Batteries
-  authors: Yujing Bi, Yaobin Xu, Ran Yi, Dianying Liu, Peng Zuo, Jiangtao Hu, Qiuyan
-    Li, Jing Wu, Chongmin Wang, Sha Tan, Enyuan Hu, Jingnan Li, Rebecca O Toole, Liu
-    Luo, Xiaoguang Hao, Subramanian Venkatachalam, Job Rijssenbeek, Jie Xiao
-  date: '2023-06-20'
-  paper_id: 2306.11831v1
-  link: http://arxiv.org/abs/2306.11831v1
-  summary: 'Gemini 요약에 실패했습니다: 429 You exceeded your current quota, please check your
-    plan and billing details. For more information on this error, head to: https://ai.google.dev/gemini-api/docs/rate-limits.
-    To monitor your current usage, head to: https://ai.dev/usage?tab=rate-limit.
-
-    * Quota exceeded for metric: generativelanguage.googleapis.com/generate_content_free_tier_requests,
-    limit: 2
-
-    Please retry in 19.067732062s. [links {
-
-    description: "Learn more about Gemini API quotas"
-
-    url: "https://ai.google.dev/gemini-api/docs/rate-limits"
-
-    }
-
-    , violations {
-
-    quota_metric: "generativelanguage.googleapis.com/generate_content_free_tier_requests"
-
-    quota_id: "GenerateRequestsPerMinutePerProjectPerModel-FreeTier"
-
-    quota_dimensions {
-
-    key: "model"
-
-    value: "gemini-2.5-pro"
-
-    }
-
-    quota_dimensions {
-
-    key: "location"
-
-    value: "global"
-
-    }
-
-    quota_value: 2
-
-    }
-
-    , retry_delay {
-
-    seconds: 19
-
-    }
-
-    ]'
-  summary_date: 2025-11-12 20:51 KST
-  tags:
-  - Cathode
-- title: Determining the Fundamental Failure Modes in Ni-rich Lithium Ion Battery
-    Cathodes
-  title_ko: Determining the Fundamental Failure Modes in Ni-rich Lithium Ion Battery
-    Cathodes
-  authors: Siyang Wang, Zonghao Shen, Aigerim Omirkhan, Oriol Gavalda-Diaz, Mary P.
-    Ryan, Finn Giuliani
-  date: '2023-08-12'
-  paper_id: 2308.06537v1
-  link: http://arxiv.org/abs/2308.06537v1
-  summary: '연구 배경: 기존 리튬이온 배터리 다결정 양극재의 기계적 열화 문제를 해결하기 위해 단결정 양극재가 주목받고 있습니다. 하지만
-    단결정 소재의 주요 파괴 메커니즘으로 여겨지는 전위(dislocation)에 의한 균열 형성에 대한 직접적인 정보와 기계적 거동에 대한 이해는
-    부족한 상황입니다.
-
-    연구 방법: LiNi0.8Mn0.1Co0.1O2 (NCM811) 단결정 영역의 국소적 기계적 특성을 직접 측정하기 위해 ''인시츄(in situ)
-    미세 기계 테스트''를 수행했습니다. 이를 통해 전위 슬립 시스템과 임계 응력을 규명하고, 단결정과 다결정 소재의 변형 거동을 비교 분석했습니다.
-
-    주요 결과: 니켈-리치(Ni-rich) 양극재에서 어떤 전위 슬립 시스템이 작동하는지, 그리고 슬립이 어떻게 균열과 파괴를 유발하는지에 대한
-    두 가지 근본적인 질문에 대한 해답을 찾았습니다. 이 결과는 향후 배터리 수명 예측 및 고장 위험 평가 도구를 개발하고, 기계적 내구성이 향상된
-    새로운 양극재를 설계하는 데 핵심적인 지식을 제공합니다.'
-  summary_date: 2025-11-12 20:51 KST
-  tags:
-  - Cathode
-- title: Fabrication of n+ contact on p-type high pure Ge by cathodic electrodeposition
-    of Li and impedance analysis of n+/p diode at low temperatures
-  title_ko: Fabrication of n+ contact on p-type high pure Ge by cathodic electrodeposition
-    of Li and impedance analysis of n+/p diode at low temperatures
-  authors: Manoranjan Ghosh, Pravahan Salunke, Shreyas Pitale, S. G. Singh, G. D.
-    Patra, Shashwati Sen
-  date: '2024-07-08'
-  paper_id: 2407.05799v1
-  link: http://arxiv.org/abs/2407.05799v1
-  summary: '연구 배경: 펄스 형태의 방사선 검출을 위해 저마늄(Ge) 위에 n-type 전기 접점을 형성하여 다이오드를 제작하고, 그 교류
-    임피던스를 분석하는 것은 중요합니다. 이 연구는 p-type 저마늄에 리튬(Li)을 확산시켜 n+/p 접합 다이오드를 제작하고 그 전기적 특성을
-    평가하는 것을 목표로 합니다.
-
-    연구 방법: p-type 저마늄(Ge) 단결정 위에 260C의 용융 질산리튬 용액에서 리튬(Li) 금속을 전착시켰습니다. 전착 시간을 조절하여
-    Ge 내부로의 Li 확산 깊이를 제어하였고, 연속적인 표면 연마 후 면저항(SR)을 측정하여 이를 확인했습니다. 또한, 350C에서 1시간
-    동안 열처리를 진행하여 Li 확산을 촉진했습니다. 제작된 n+/p 접합 다이오드의 전기적 특성을 평가하기 위해 1/C^2 vs V 플롯, 홀
-    측정(Hall measurement), 교류 임피던스 분석(Cole-Cole plot) 등을 수행했습니다.
-
-    주요 결과: 열처리를 통해 Li이 Ge 내부로 최대 500 마이크론까지 확산되는 것을 확인했습니다. p-type Ge에 Li을 주입하여 면저항
-    약 1 ohm/square, 불순물 농도 약 3.7x10^15/cm^3의 안정적인 n-type 전기 접점을 성공적으로 형성했습니다. 제작된
-    n+/p 접합 다이오드는 이상적인 다이오드 특성을 보였으며, 순방향 바이어스에서는 주파수 의존적인 확산 정전용량(약 10 micro.F)이
-    우세했고, 역방향 바이어스에서는 주파수와 무관한 공핍 정전용량(약 10pF)을 나타내며 순수한 커패시터처럼 동작했습니다.'
-  summary_date: 2025-11-10 07:12 KST
-- title: Phase-field modeling on the diffusion-driven processes in metallic conductors
-    and lithium-ion batteries
-  title_ko: Phase-field modeling on the diffusion-driven processes in metallic conductors
-    and lithium-ion batteries
-  authors: Jay Santoki
-  date: '2021-02-20'
-  paper_id: 2102.10310v1
-  link: http://arxiv.org/abs/2102.10310v1
-  summary: '연구 배경: 에너지 변환 및 전송 분야에서 물질 확산(diffusion)은 장치의 성능과 금속 도체의 내구성에 직접적인 영향을
-    미치는 중요한 현상입니다. 따라서 이 연구는 두 가지 구체적인 확산 현상, 즉 (1) 리튬이온 배터리 양극으로의 리튬 삽입과 (2) 금속 도체
-    내에서 전기이동(electromigration)에 의한 개재물(inclusion)의 형태 변화를 이해하는 것을 목표로 합니다.
-
-    연구 방법: 리튬이온 배터리 양극으로의 리튬 삽입과 금속 도체 내 개재물의 형태학적 변화와 같은 확산 구동 현상을 탐구하기 위해 상평형장(phase-field)
-    방법을 적용했습니다.
-
-    주요 결과: 본 연구에서 사용한 상평형장 방법이 리튬 삽입 및 전기이동과 같은 확산 구동 현상의 핵심적인 물리적 원리를 효과적으로 포착하고
-    설명할 수 있음을 입증했습니다.'
-  summary_date: 2025-11-10 07:12 KST
-  tags:
-  - Cathode
-- title: Phase Separation Dynamics in Isotropic Ion-Intercalation Particles
-  title_ko: Phase Separation Dynamics in Isotropic Ion-Intercalation Particles
-  authors: Yi Zeng, Martin Z. Bazant
-  date: '2013-09-18'
-  paper_id: 1309.4543v2
-  link: http://arxiv.org/abs/1309.4543v2
-  summary: '연구 배경: 리튬이온 배터리는 이온의 삽입/탈리 반응과 결합된 확산 및 상 변태(phase transformation)로 인해
-    복잡한 비선형 동역학을 보입니다. 기존 모델들은 상 분리를 간과하거나 구형의 축소핵(shrinking-core) 상 경계를 가정하는 한계가
-    있었습니다.
-
-    연구 방법: 최근 개발된 칸-힐리어드 반응(Cahn-Hilliard reaction, CHR) 이론을 사용하여 구형 고체 나노입자 내 이온
-    삽입/탈리에 대한 수학적 모델을 개발했습니다. 이 모델은 일반화된 버틀러-볼머(Butler-Volmer) 속도론을 적용하여 인가 전류 효과를
-    반영하고, 농도 변화를 배터리 전압과 일관되게 연결합니다. 4차 비선형 CHR 문제를 풀기 위해 제어 체적 이산화(control-volume
-    discretization) 기법을 사용했으며, 대표적인 양극재인 리튬인산철(lithium iron phosphate) 모델에 대한 시뮬레이션을
-    수행했습니다.
-
-    주요 결과: 개발된 모델은 특정 조건 하에서만 상 분리가 일어나는 것을 예측하며, 고용체(solid-solution) 확산에서 2상(two-phase)
-    축소핵 동역학으로의 전이를 성공적으로 설명했습니다. 또한, 비대칭적 전하 전달이나 이온의 표면 젖음(wetting) 현상과 같은 충/방전 비대칭의
-    원인을 규명하고, 이로 인해 3개의 뚜렷한 상 영역이 형성될 수 있음을 밝혔습니다. 인가 전류에 따른 전압 평탄부(voltage plateau)에
-    대한 분석적 근사치도 유도했습니다.'
-  summary_date: 2025-11-10 07:12 KST
-  tags:
-  - Cathode
-- title: Quantum simulation of battery materials using ionic pseudopotentials
-  title_ko: Quantum simulation of battery materials using ionic pseudopotentials
-  authors: Modjtaba Shokrian Zini, Alain Delgado, Roberto dos Reis, Pablo A. M. Casares,
-    Jonathan E. Mueller, Arne-Christian Voigt, Juan Miguel Arrazola
-  date: '2023-02-15'
-  paper_id: 2302.07981v2
-  link: http://arxiv.org/abs/2302.07981v2
-  summary: '```html
-
-    연구 배경: 고전적인 재료 시뮬레이션에서는 원자핵과 내부 전자의 유효 퍼텐셜을 모델링하기 위해 이온 유사퍼텐셜(ionic pseudopotential)을
-    사용하여 계산 비용을 줄입니다. 특히, 리튬 과잉 양극재와 같은 차세대 배터리 재료의 가역 용량을 온전히 활용하기 위한 전략을 수립하려면 더
-    정확한 시뮬레이션이 필요한데, 양자 컴퓨터를 활용한 시뮬레이션은 여전히 비용이 매우 높다는 한계가 있습니다.
-
-    연구 방법: 본 연구에서는 주기적인 재료의 양자 컴퓨터 시뮬레이션 비용을 줄이기 위해 유사퍼텐셜을 사용하는 새로운 양자 알고리즘을 제안했습니다.
-    평면파 기저(plane-wave basis)에서 해밀토니안의 1양자화 표현을 사용하는 큐비트화(qubitization) 기반 양자 위상 추정
-    알고리즘을 사용했습니다. 특히, 분리 가능한 유사퍼텐셜의 형태를 활용하고 양자 산술 연산 대신 더 효율적인 양자 읽기 전용 메모리(QROM)
-    서브루틴을 사용하는 등, 고도로 최적화된 컴파일 전략을 개발하여 유사퍼텐셜의 복잡성을 양자 시뮬레이션에 통합했습니다.
-
-    주요 결과: 개발된 알고리즘을 리튬 망간 산화물, 리튬 니켈-망간 산화물, 리튬 망간 산화-불화물 등 세 가지 리튬 과잉 양극재에 적용하여
-    필요한 큐비트와 토폴리 게이트(Toffoli gate) 수를 추정했습니다. 그 결과, 제안된 최적화 컴파일 전략을 통해 동일한 목표 정확도를
-    기준으로 기존 최신 기술 대비 총 토폴리 비용을 4 자릿수(10,000배) 더 낮춘 유사퍼텐셜 기반 양자 알고리즘을 구현했습니다.
-
-    ```'
-  summary_date: 2025-11-09 07:12 KST
-  tags:
-  - Cathode
-- title: Theory of layered-oxide cathode degradation in Li-ion batteries by oxidation-induced
-    cation disorder
-  title_ko: Theory of layered-oxide cathode degradation in Li-ion batteries by oxidation-induced
-    cation disorder
-  authors: Debbie Zhuang, Martin Z. Bazant
-  date: '2022-07-29'
-  paper_id: 2207.14699v3
-  link: http://arxiv.org/abs/2207.14699v3
-  summary: '```html
-
-    연구 배경: 니켈 리치(Ni-rich) 층상계 산화물 양극에서 발생하는 구조적 무질서(disorder) 현상은 상전이나 표면 재구성을 유발하여
-    리튬 이온 배터리의 수명을 크게 단축시키는 주요 원인입니다.
-
-    연구 방법: 층상계 산화물 소재의 결함 밀도를 나타내는 ''무질서도''를 변수로 하는 일반적인 자유 에너지 모델을 개발했습니다. 이 모델은
-    결함 코어 에너지, 장거리 쌍극자 정전기력, 고용체의 배열 엔트로피를 고려하며, 특히 고전압(4.4V vs. Li/Li+ 초과)에서 결함이
-    많은 니켈이 정전기적 힘에 의해 벌크 내부로 이동한다는 가설에 기반합니다.
-
-    주요 결과: 개발된 모델을 배터리 사이클 시뮬레이션에 적용하여, 낮은 전압 컷오프로 구동할 때 양극 열화가 줄어드는 실험적 관찰과 일치하는
-    결과를 얻었습니다. 이 이론은 배터리 수명 및 속도 특성을 향상시키기 위한 양극 조성, 코팅, 전해질 개발의 이론적 프레임워크를 제공하며,
-    전기화학적 이온 분리 기술 등 다른 분야에도 확장 적용될 수 있습니다.
-
-    ```'
-  summary_date: 2025-11-09 07:12 KST
-  tags:
-  - Electrolyte
-  - Cathode
-- title: Non-destructive measurement of in-operando lithium concentration in batteries
-    via x-ray Compton scattering
-  title_ko: Non-destructive measurement of in-operando lithium concentration in batteries
-    via x-ray Compton scattering
-  authors: K. Suzuki, B. Barbiellini, Y. Orikasa, S. Kaprzyk, M. Itou, K. Yamamoto,
-    Yung Jui Wang, H. Hafiz, Y. Uchimoto, A. Bansil, Y. Sakurai, H. Sakurai
-  date: '2016-01-14'
-  paper_id: 1601.03452v1
-  link: http://arxiv.org/abs/1601.03452v1
-  summary: '```html
-
-    연구 배경: 작동 중인 배터리 내부의 리튬 분포를 비파괴적으로 파악하는 것은 효율과 안전성 문제를 해결하는 데 매우 중요합니다. 하지만 기존
-    기술들은 대부분 실제 상용 전지가 아닌 테스트용 셀에만 적용 가능한 한계가 있었습니다.
-
-    연구 방법: 본 연구에서는 밀폐된 전기화학 셀 내부의 국소적인 리튬 농도를 측정하기 위한 방법으로 고에너지 X-선 컴프턴 산란 분광법(high-energy
-    x-ray Compton scattering spectroscopy)을 제안했습니다. 실험적 측정과 제1원리 계산(first-principles
-    computations)을 병행하여 분석을 수행했습니다.
-
-    주요 결과: 컴프턴 프로파일(Compton profile)의 형태 인자(shape parameter S)가 리튬의 농도와 선형적인 비례 관계를
-    가지며, 리튬 농도를 파악하는 신뢰성 있는 지표가 될 수 있음을 밝혔습니다. 이 방법의 유효성을 LixMn2O4 양극재와 실제 상용 리튬 코인
-    배터리(CR2032)를 통해 성공적으로 입증했습니다.
-
-    ```'
-  summary_date: 2025-11-09 07:11 KST
-  tags:
-  - Cathode
-- title: Simulating key properties of lithium-ion batteries with a fault-tolerant
-    quantum computer
-  title_ko: Simulating key properties of lithium-ion batteries with a fault-tolerant
-    quantum computer
-  authors: Alain Delgado, Pablo A. M. Casares, Roberto dos Reis, Modjtaba Shokrian
-    Zini, Roberto Campos, Norge Cruz-Hernández, Arne-Christian Voigt, Angus Lowe,
-    Soran Jahangiri, M. A. Martin-Delgado, Jonathan E. Mueller, Juan Miguel Arrazola
-  date: '2022-04-25'
-  paper_id: 2204.11890v2
-  link: http://arxiv.org/abs/2204.11890v2
-  summary: '```html
-
-    연구 배경: 기존 배터리 소재 시뮬레이션 방법은 정확성과 신뢰성에 한계가 있어, 더 높은 에너지 저장, 빠른 충전, 낮은 비용을 갖춘 새로운
-    배터리 기술 개발에 어려움이 있습니다. 양자 컴퓨팅이 대안으로 제시되었지만, 배터리 시뮬레이션에 어떻게 적용될 수 있는지에 대한 구체적인 연구는
-    부족했습니다.
-
-    연구 방법: 최근 도입된 1차 양자화(first-quantization) 기법을 기반으로, 리튬이온배터리의 핵심 특성(평형 전지 전압, 이온
-    이동도, 열 안정성)을 계산하기 위한 포괄적인 양자 알고리즘을 설계했습니다. 이 알고리즘은 큐비트화(qubitization) 기반 양자 위상
-    추정(quantum phase estimation)을 사용하여 소재의 바닥 상태 에너지(ground-state energy)를 계산하는 것을
-    핵심으로 합니다.
-
-    주요 결과: 개발된 양자 알고리즘을 실제 양극 소재인 규산철리튬(dilithium iron silicate) 시뮬레이션에 적용하여, 이를 구현하는
-    데 필요한 컴퓨팅 자원을 최초로 예측하고 정량화했습니다. 이는 양자 컴퓨터를 이용한 현실적인 배터리 소재 시뮬레이션의 가능성을 구체적으로 제시한
-    첫 사례입니다.
-
-    ```'
-  summary_date: 2025-11-08 07:13 KST
-  tags:
-  - Cathode
-- title: Nanoscale Imaging of Lithium Ion Distribution During In Situ Operation of
-    Battery Electrode and Electrolyte
-  title_ko: Nanoscale Imaging of Lithium Ion Distribution During In Situ Operation
-    of Battery Electrode and Electrolyte
-  authors: Megan E. Holtz, Yingchao Yu, Deniz Gunceler, Jie Gao, Ravishankar Sundararaman,
-    Kathleen A. Schwarz, Tomás A. Arias, Héctor D. Abruña, David A. Muller
-  date: '2013-11-25'
-  paper_id: 1311.6490v1
-  link: http://arxiv.org/abs/1311.6490v1
-  summary: '연구 배경: 새로운 배터리 재료의 작동 및 열화 메커니즘을 이해하는 것은 매우 중요합니다. 재료의 미시적 불균일성으로 인해,
-    개별 입자 단위에서 실시간(operando)으로 국소적인 정보를 제공하는 분석 기술이 필요합니다.
-
-    연구 방법: 투과전자현미경(TEM)용 액상 셀(liquid flow cell)을 이용하여 배터리 충전 중 이온의 나노스케일 분포를 이미징하는
-    접근법을 개발했습니다. 원자가 전자 에너지 손실 분광법(Valence energy-loss spectroscopy)을 사용하여 용매화된 이온과
-    전극에 삽입된 이온을 추적했으며, 제일원리 비선형 응답 이론(ab initio non-linear response theory)으로 용매화
-    이온의 전자 구조를 식별했습니다.
-
-    주요 결과: LiFePO4 전극과 주변 수계 전해질의 리튬화 상태(lithiation state)를 충방전 중에 나노스케일 해상도로 실시간
-    측정하는 데 성공했습니다. 전극과 전해질 사이의 리튬 이동을 관찰했으며, 개별 양극 입자마다 충전 동역학이 다르게 나타나는 것을 발견했습니다.
-    이 기술은 다양한 전기 에너지 저장 시스템에 적용 가능한 범용적인 실시간 나노 이미징 분석법입니다.'
-  summary_date: 2025-11-08 07:13 KST
-  tags:
-  - Cathode
-  - Electrolyte
-- title: Scalable Composites Benefiting from Transition-Metal Oxides as Cathode Materials
-    for Efficient Lithium-Sulfur Batteries
-  title_ko: Scalable Composites Benefiting from Transition-Metal Oxides as Cathode
-    Materials for Efficient Lithium-Sulfur Batteries
-  authors: Vittorio Marangon, Eugenio Scaduti, Viviana Fatima Vinci, Jusef Hassoun
-  date: '2022-06-16'
-  paper_id: 2206.14569v1
-  link: http://arxiv.org/abs/2206.14569v1
-  summary: '연구 배경: 고에너지 리튬-황(Li-S) 전지를 위한 확장 가능한(scalable) 양극재로서, 다양한 구조와 형태를 가진 전이금속
-    산화물을 황에 포함시키는 복합재료가 제안되었습니다.
-
-    연구 방법: 황(Sulfur) 80 wt.%에 각각 MnO2 또는 TiO2 20 wt.%를 혼합하여 복합재료를 제작했습니다. 특히 나노 크기의
-    TiO2와 마이크로 크기의 MnO2를 사용하여 입자 크기에 따른 영향을 비교 분석했습니다.
-
-    주요 결과: S-TiO2 복합재는 나노 크기 TiO2 입자가 반응 속도를 향상시켜, C/10에서 2C에 이르는 우수한 속도 특성과 2C에서
-    400 사이클 이상의 긴 수명 특성을 보였습니다. 반면 S-MnO2 복합재는 마이크로 크기 입자로 인해 1C 속도에서 성능이 제한되었습니다.
-    그럼에도 두 복합재 모두 6 mgcm-2에 달하는 높은 황 로딩 조건에서 4.5에서 5.5 mAhcm-2의 우수한 면적당 용량을 달성하여,
-    차세대 리튬-황 전지 양극재로서의 가능성을 입증했습니다.'
-  summary_date: 2025-11-08 07:13 KST
-  tags:
-  - Cathode
-- title: Short-Range Order and Li$_x$TM$_{4-x}$ Probability Maps for Disordered Rocksalt
-    Cathodes
-  title_ko: Short-Range Order and Li$_x$TM$_{4-x}$ Probability Maps for Disordered
-    Rocksalt Cathodes
-  authors: Tzu-chen Liu, Steven B. Torrisi, Chris Wolverton
-  date: '2025-08-11'
-  paper_id: 2508.08112v1
-  link: http://arxiv.org/abs/2508.08112v1
-  summary: '연구 배경: DRX(무질서 암염구조) 양극재에서 양이온의 단범위 규칙도(SRO, Short-range order)는 Li4 사면체
-    클러스터의 생성 확률을 결정하는 핵심 요소입니다. 그러나 기존 연구에서는 Li4 생성 확률이 무작위 한계(random limit)보다 낮은
-    현상에 대한 체계적인 분석이나, 이를 극복하기 위한 전략, 그리고 FCC(면심입방격자) 구조에서의 근본적인 정렬 거동에 대한 이해가 부족했습니다.
-
-    연구 방법: 단순화된 변수 공간(parameter space)에서 광범위한 몬테카를로 매핑(Monte Carlo mapping)을 이용하여
-    쌍(pair) SRO 파라미터와 LixTM4-x 클러스터 생성 확률을 정량적으로 분석했습니다.
-
-    주요 결과: 무질서 상태에서 Li4 생성 확률은 최근접 이웃(NN) 간의 쌍 SRO 파라미터에 의해 결정됨을 밝혔습니다. 특히 층상(Layered)
-    및 스피넬 유사(Spinel-like) 구조의 경우, 이러한 SRO는 저온의 장범위 규칙도(long-range order)가 단순히 약화된
-    형태가 아님을 규명했습니다. 이를 바탕으로 리튬과 전이금속이 섞이려는 경향을 제어하여 Li4 생성 확률을 무작위 한계 이상으로 높일 수 있는
-    전략을 제시했으며, 이는 FCC 시스템 전반에 적용 가능한 정렬 거동에 대한 열역학적 이해를 증진시켰습니다.'
-  summary_date: 2025-11-07 07:14 KST
-  tags:
-  - Cathode
-- title: Effect of cathode porosity on the Lithium air cell oxygen reduction reaction
-  title_ko: Effect of cathode porosity on the Lithium air cell oxygen reduction reaction
-  authors: Jeongwook Seo, Shrihari Sankarasubramanian, Nikhilendra Singh, Fuminori
-    Mizuno, Kensuke Takechi, Jai Prakash
-  date: '2024-03-31'
-  paper_id: 2404.00787v1
-  link: http://arxiv.org/abs/2404.00787v1
-  summary: '```html
-
-    연구 배경: 리튬-공기 전지(Lithium-air cell)의 실용적인 공기극(air cathode)에서 일어나는 산소 환원 반응(ORR)의
-    동역학(kinetics)을 규명하고자 했습니다. 이 공기극은 일반적으로 촉매가 포함되거나 포함되지 않은 다공성 탄소(porous carbon)로
-    구성됩니다.
-
-    연구 방법: 다공성 탄소 전극을 사용하여, 0.1M LiTFSI(Lithium bis-trifluoromethanesulfonimidate)가
-    용해된 DME(Dimethoxyethane) 전해액에서 순환 전압 전류법(CV)과 회전 링-디스크 전극(RRDE) 기법으로 ORR의 메커니즘과
-    동역학을 분석했습니다. 또한, 자체 개발한 동역학 모델을 이용하여 RRDE 데이터를 분석하고 기본 반응들의 속도 상수를 계산했습니다.
-
-    주요 결과: 다공성 탄소 전극의 산소 환원/발생 반응 전위는 평탄한 유리상 탄소(glassy carbon, GC) 전극과 유사했으나, 증가된
-    표면적으로 인해 디스크 전류는 훨씬 컸습니다. 전기화학 반응 속도 상수는 평탄한 GC 전극의 값과 비슷한 크기를 보였습니다. 결론적으로, 전극의
-    다공성이 ORR 동역학에 미치는 영향은 전기화학적 특성 변화가 아닌, 중간체와 생성물의 탈착(desorption) 및 확산(Fickian에서
-    Knudsen 영역으로)을 지연시키는 물리적인 효과임을 규명했습니다.
-
-    ```'
-  summary_date: 2025-11-07 07:13 KST
-  tags:
-  - Cathode
-  - Electrolyte
-  - LFO
-- title: Deciphering the interplay between wetting and chemo-mechanical fracture in
-    lithium-ion battery cathode materials
-  title_ko: Deciphering the interplay between wetting and chemo-mechanical fracture
-    in lithium-ion battery cathode materials
-  authors: Wan-Xin Chen, Luis J. Carrillo, Arnab Maji, Xiang-Long Peng, Joseph Handy,
-    Sarbajit Banerjee, Bai-Xiang Xu
-  date: '2025-07-06'
-  paper_id: 2507.04574v1
-  link: http://arxiv.org/abs/2507.04574v1
-  summary: '연구 배경: 리튬이온 배터리 전극의 균열(crack)은 일반적으로 해로운 것으로 알려져 있으나, 최근에는 양극 활물질의 안정적인
-    파괴(fracture)가 오히려 전기화학적 활성 표면을 넓히고 리튬 확산 경로를 단축시켜 전반적인 용량을 향상시킬 수 있다는 가능성이 제시되었습니다.
-
-    연구 방법: 전해액의 습윤(wetting)과 재료의 파괴 현상 사이의 근본적인 상호작용을 규명하기 위해 실험과 시뮬레이션을 통합한 연구를 수행했습니다.
-    모델 양극재로 alpha-V2O5 단결정과 다결정 NCM을 사용하였으며, 화학적 (탈)리튬화 사이클 후 첨단 스캐닝 기술을 이용해 파괴 패턴과
-    리튬 분포를 분석하고, 이를 검증하기 위한 다중물리(multiphysics) 모델을 개발했습니다.
-
-    주요 결과: 전해액 습윤과 파괴 사이에 상호 강화적인 관계가 있음을 밝혔습니다. (1) 파괴된 표면으로 전해액이 침투하면 (탈)리튬화 반응이
-    촉진되고, (2) 전해액의 습윤 현상은 파괴 모드, 전파 거리 및 방향성에 영향을 미칩니다. 검증된 모델을 통해 다결정 NCM 입자에서도 습윤이
-    파괴를 촉진하여 전체 용량을 향상시키는 데 결정적인 역할을 한다는 것을 확인했으며, 이는 제어된 파괴 공학을 통한 배터리 성능 최적화의 가능성을
-    시사합니다.'
-  summary_date: 2025-11-07 07:13 KST
-  tags:
-  - NCM
-  - Electrolyte
-  - Cathode
-- title: Determining the grain orientations of battery materials from electron diffraction
-    patterns using convolutional neural networks
-  title_ko: Determining the grain orientations of battery materials from electron
-    diffraction patterns using convolutional neural networks
-  authors: Jonas Scheunert, Shamail Ahmed, Thomas Demuth, Andreas Beyer, Sebastian
-    Wissel, Bai-Xiang Xu, Kerstin Volz
-  date: '2025-06-23'
-  paper_id: 2506.18416v1
-  link: http://arxiv.org/abs/2506.18416v1
-  summary: '연구 배경: 다결정 물질, 특히 에너지 소재의 특성은 결정립계에 의해 결정되므로 결정립 방향성에 대한 정량적 분석이 필수적입니다.
-    기존의 주사 투과 전자 현미경(STEM) 기반 패턴 매칭 분석법은 시간이 매우 오래 걸리는 단점이 있어, 이를 해결하기 위한 대안으로 인공지능
-    기술의 필요성이 대두되었습니다.
-
-    연구 방법: 리튬이온 배터리의 중요 양극 활물질인 LiNiO2의 전자 회절 패턴을 동적으로 시뮬레이션한 데이터를 생성했습니다. 이 데이터를
-    사용하여, 3개의 오일러 각(Euler angles)으로 표현되는 결정립의 방향성을 예측하는 합성곱 신경망(CNN) 모델을 훈련시켰습니다.
-
-    주요 결과: 개발된 CNN 모델은 기존의 패턴 매칭 알고리즘보다 정확도와 효율성 모두에서 뛰어난 성능을 보였습니다. 이러한 정확도 향상은 동적
-    효과(dynamical effects)를 반영한 데이터로 훈련했기 때문입니다. 본 연구는 전자 회절 데이터 분석에 딥러닝을 적용한 최초의 시도로,
-    머신러닝이 전자 현미경 데이터 분석을 가속화하여 고속 대용량 특성 분석 기술로 나아갈 수 있는 큰 잠재력을 제시합니다.'
-  summary_date: 2025-11-06 07:14 KST
-  tags:
-  - Cathode
-- title: Local doping of an oxide semiconductor by voltage-driven splitting of anti-Frenkel
-    defects
-  title_ko: Local doping of an oxide semiconductor by voltage-driven splitting of
-    anti-Frenkel defects
-  authors: Jiali He, Ursula Ludacka, Kasper A. Hunnestad, Didrik R. Småbråten, Konstantin
-    Shapovalov, Per Erik Vullum, Constantinos Hatzoglou, Donald M. Evans, Erik D.
-    Roede, Zewu Yan, Edith Bourret, Sverre M. Selbach, David Gao, Jaakko Akola, Dennis
-    Meier
-  date: '2025-02-11'
-  paper_id: 2502.07947v1
-  link: http://arxiv.org/abs/2502.07947v1
-  summary: '연구 배경: 층상 산화물(Layered oxides)은 높은 이온 이동도와 화학적 유연성 덕분에 리튬 이온 배터리의 양극재 등으로
-    주목받고 있습니다. 최근에는 전기적 특성을 조절할 수 있는 반도체로서의 가능성이 부각되었으며, 특히 안티-프렌켈(anti-Frenkel) 결함을
-    이용하여 전도도를 국소적으로 크게 향상시킨 선행 연구가 있습니다.
-
-    연구 방법: 특정 층상 산화물인 Er(Mn,Ti)O3에 직류(DC) 전압을 인가하여 안티-프렌켈 결함을 분리시키는 방식으로 국소적인 억셉터(acceptor)
-    및 도너(donor) 도핑을 유도했습니다. 이 과정과 결과를 분석하기 위해 밀도 범함수 이론(DFT) 계산, 주사 탐침 현미경(SPM), 원자
-    탐침 단층 촬영(APT), 주사 투과 전자 현미경(STEM) 등 다양한 분석 기법을 종합적으로 활용했습니다.
-
-    주요 결과: 인가된 전압에 의해 산소 결함들이 층상 결정 구조 내에서 쉽게 이동하여, 산소 원자가 과잉된 p-타입 영역과 산소 결손이 많은
-    n-타입 영역을 나노 크기로 형성함을 확인했습니다. 이렇게 형성된 패턴은 쌍극성 npn-접합과 유사하며, 수 일 동안 안정적으로 유지되었습니다.
-    본 연구 결과는 산화물 반도체를 나노 스케일에서 일시적으로 기능화할 수 있는 새로운 가능성을 제시하며, 이는 산화물 전자공학 및 임시 전자소자(transient
-    electronics) 분야에 새로운 기회를 제공합니다.'
-  summary_date: 2025-11-06 07:14 KST
-  tags:
-  - Cathode
-- title: Layered-to-Spinel Phase Transformation in Li$_{0.5}$NiO$_2$ from First Principles
-  title_ko: Layered-to-Spinel Phase Transformation in Li$_{0.5}$NiO$_2$ from First
-    Principles
-  authors: Cem Komurcuoglu, Alan C. West, Alexander Urban
-  date: '2024-03-04'
-  paper_id: 2403.02520v1
-  link: http://arxiv.org/abs/2403.02520v1
-  summary: '연구 배경: LiNiO2 기반 리튬이온 배터리 양극에서 층상구조 Li0.5NiO2가 스피넬 구조 Li(NiO2)2로 상전이하는
-    현상은 잠재적인 성능 저하 원인으로 알려져 있습니다. 이 연구는 해당 상전이 메커니즘을 규명하는 것을 목표로 합니다.
-
-    연구 방법: 층상구조에서 스피넬 구조로의 상전이 메커니즘을 분석하기 위해 제일원리 계산(first-principles calculations)을
-    수행했습니다. 또한, LiNiO2-NiO2 조성 범위에서 층상구조의 전하 정렬(charge ordering) 현상과 다양한 스피넬 공간군의
-    상대적 안정성을 평가했습니다.
-
-    주요 결과: 계산 결과, 높은 결함 형성 에너지, 복잡한 전하 전달 메커니즘, 전자적 불안정성(electronic frustration)으로
-    인해 상전이에 대한 에너지 장벽이 매우 높다는 것을 확인했습니다. 이로 인해 Li0.5NiO2에서는 부분적인 역 스피넬 상이 형성되기 어려우며,
-    이는 상온에서 쉽게 상전이가 일어나는 Li0.5MnO2와 질적으로 다른 점입니다. 또한, 상전이가 일어나기 위해서는 Ni 원자와 Li 원자가
-    각각의 스피넬 자리로 협력적으로(concertedly) 이동해야 함을 밝혔습니다. 마지막으로, 실험적으로 관찰된 스피넬 구조는 0 Kelvin의
-    바닥 상태 구조가 아닌, 온도 평균 구조(temperature-averaged structure)와 일치한다는 결론을 내렸습니다.'
-  summary_date: 2025-11-06 07:13 KST
-  tags:
-  - Cathode
-- title: Temperature-Dependent Dynamic Disproportionation in LiNiO$_2$
-  title_ko: Temperature-Dependent Dynamic Disproportionation in LiNiO$_2$
-  authors: Andrey D. Poletayev, Robert J. Green, Jack E. N. Swallow, Lijin An, Leanne
-    Jones, Grant Harris, Peter Bencok, Ronny Sutarto, Jonathon P. Cottom, Benjamin
-    J. Morgan, Robert A. House, Robert S. Weatherup, M. Saiful Islam
-  date: '2022-11-16'
-  paper_id: 2211.09047v3
-  link: http://arxiv.org/abs/2211.09047v3
-  summary: '연구 배경: 리튬니켈산화물(LiNiO2)은 층상 구조 니켈산화물의 대표적인 물질로 에너지 및 컴퓨팅 분야에서 중요하게 활용되지만,
-    상관관계가 강한 이 물질의 전자 구조는 아직 완전히 규명되지 않았습니다.
-
-    연구 방법: 제일원리 계산(ab initio simulations)을 통해 LiNiO2 내 니켈(Ni) 이온의 온도 의존적 화학종 형성 및
-    스핀 동역학을 예측하고, 이를 Ni L3,2-edge에서 X선 흡수 분광법, X선 자기 원편광 이색성, 공명 비탄성 X선 산란법을 이용해 실험적으로
-    검증했습니다. 또한, 전하 이동 다중항 계산을 통해 실험 결과를 재현했습니다.
-
-    주요 결과: Ni 이온이 세 가지 상태로 불균등화(disproportionate)되며, 이 상태들은 온도에 따라 동적으로 상호 변환되고 그
-    비율이 변한다는 것을 이론과 실험을 통해 밝혔습니다. 이 ''동적 불균등화'' 모델은 LiNiO2의 자성, 열 활성화 전자 전도, 회절 분석,
-    양이온 자리바뀜 결함(antisite defects) 안정성 등 다양한 물리적 현상을 통합적으로 설명할 수 있습니다.'
-  summary_date: 2025-11-05 07:13 KST
-  tags:
-  - Cathode
-- title: Quantitative comparison of different approaches for reconstructing the carbon-binder
-    domain from tomographic image data of cathodes in lithium-ion batteries and its
-    influence on electrochemical properties
-  title_ko: Quantitative comparison of different approaches for reconstructing the
-    carbon-binder domain from tomographic image data of cathodes in lithium-ion batteries
-    and its influence on electrochemical properties
-  authors: Benedikt Prifling, Matthias Neumann, Simon Hein, Timo Danner, Emanuel Heider,
-    Alice Hoffmann, Philipp Rieder, André Hilger, Markus Osenberg, Ingo Manke, Margret
-    Wohlfahrt-Mehrens, Arnulf Latz, Volker Schmidt
-  date: '2022-07-28'
-  paper_id: 2207.14389v1
-  link: http://arxiv.org/abs/2207.14389v1
-  summary: '```html
-
-    연구 배경: 리튬이온 배터리의 성능을 최적화하기 위해 탄소-바인더 도메인(CBD)의 3차원 공간 분포를 파악하는 것이 중요하지만, 싱크로트론
-    단층촬영 이미지 데이터만으로 CBD 구조를 정확히 분석하고 재구성하는 데에는 어려움이 있습니다.
-
-    연구 방법: 두 종류의 다른 양극(초고밀도 비정형 양극, 이중층 양극) 3D 이미지 데이터를 활물질, CBD, 기공의 세 상으로 분할하기 위해
-    네 가지 접근법을 비교했습니다. 사용된 방법은 (1)전역 임계값 설정(global thresholding), (2)EDX 데이터 기반 국소
-    폐쇄, (3)k-평균 군집화(k-means clustering), (4)싱크로트론 및 FIB-SEM 데이터로 학습된 신경망(neural network)입니다.
-    각 분할 기법이 전극 미세구조 및 성능에 미치는 영향을 공간 분해 수송 시뮬레이션을 통해 정량적으로 평가했습니다.
-
-    주요 결과: 개발된 분석 방법론을 통해 특정 전극 구조화 공정이 양극의 최종 3차원 미세구조에 미치는 영향을 명확히 규명했습니다. 또한, 각기
-    다른 이미지 분할 기법이 전극의 형태학적 특성 분석 및 성능 예측 시뮬레이션 결과에 어떤 차이를 가져오는지 정량적으로 비교하여 제시했습니다.
-
-    ```'
-  summary_date: 2025-11-05 07:12 KST
-  tags:
-  - Cathode
-- title: Crystallographic design of intercalation materials
-  title_ko: Crystallographic design of intercalation materials
-  authors: Ananya Renuka Balakrishna
-  date: '2022-04-09'
-  paper_id: 2204.04525v1
-  link: http://arxiv.org/abs/2204.04525v1
-  summary: '```html
-
-    연구 배경: 삽입(Intercalation) 소재는 리튬 배터리 전극 등 에너지 저장 분야에서 유망하지만, 이온 삽입 과정에서 발생하는 격자
-    변형(최대 약 10%)으로 인해 미세균열이 발생하고 결국 소재가 파손되는 문제가 있습니다. 또한, 소재의 결정학적 질감(crystallographic
-    texture)은 이온 수송, 상분리, 결함 제어에 중요한 역할을 합니다.
-
-    연구 방법: 본 논문은 새로운 실험 연구가 아닌, 기존 문헌들을 종합적으로 검토하고 분석하는 리뷰(review) 논문입니다. 주로 이차전지에
-    사용되는 삽입형 양극재 사례를 중심으로, 격자의 구조적 변형, 상변태 미세구조, 결정 결함이 소재의 화학적-기계적 특성에 미치는 영향을 고찰합니다.
-
-    주요 결과: 삽입 소재의 특성과 수명을 향상시키기 위해 해결해야 할 핵심 과제와 기회를 각 주제별로 식별하고 제시합니다. 특히, 소재의 특성을
-    근본적으로 개선하기 위한 방안으로 ''결정학적 설계(crystallographic design)''의 중요성을 강조하며, 이러한 접근법이 배터리
-    양극재를 넘어 더 넓은 범위의 삽입 화합물에도 적용 가능함을 시사합니다.
-
-    ```'
-  summary_date: 2025-11-05 07:12 KST
-  tags:
-  - Cathode
-- title: Modeling ionic transport and disorder in crystalline electrodes using percolation
-    theory
-  title_ko: Modeling ionic transport and disorder in crystalline electrodes using
-    percolation theory
-  authors: Alexander Urban
-  date: '2023-02-14'
-  paper_id: 2302.06759v1
-  link: http://arxiv.org/abs/2302.06759v1
-  summary: '연구 배경: 고체 이온 전도체는 배터리 및 연료 전지의 필수 구성 요소입니다. 치환 무질서(substitutional disorder)를
-    갖는 결정성 물질을 통한 이온 전도는 중요한 현상이며, 이에 대한 모델링 연구가 필요합니다.
-
-    연구 방법: 이온 전도는 원자 규모의 격자 모델 침투 시뮬레이션(atomic-scale lattice model percolation simulations)을
-    통해 모델링될 수 있습니다. 이온 침투 이론(ionic percolation theory)은 확산 경로의 침투 거동을 설명하고, 이온 전도에
-    기여하는 격자 사이트의 비율을 식별하며, 확산 네트워크의 비틀림 정도(tortuosity)를 정량화하는 데 사용됩니다. 모든 예시는 자유 및
-    오픈소스 Dribble 시뮬레이션 소프트웨어를 기반으로 합니다.
-
-    주요 결과: 정량화된 확산 경로, 기여 격자 사이트 및 비틀림 정도는 삽입형 배터리 전극의 벌크 확산 계수(bulk diffusivity)
-    및 용량과 연관될 수 있습니다. 본 연구는 무질서 암염(disordered rocksalt) 및 관련 결정 구조를 가진 리튬 이온 배터리 양극에
-    적용되었으며, 리튬 함량 단거리 질서(Li content short-range order)에 따라 확산 경로와 그 비틀림 정도가 어떻게 변하는지
-    보여주었습니다.'
-  summary_date: 2025-11-04 07:14 KST
-  tags:
-  - Cathode
-- title: Graphene-Wrapped Sulfur Particles as a Rechargeable Lithium-Sulfur-Battery
-    Cathode Material with High Capacity and Cycling Stability
-  title_ko: Graphene-Wrapped Sulfur Particles as a Rechargeable Lithium-Sulfur-Battery
-    Cathode Material with High Capacity and Cycling Stability
-  authors: Hailiang Wang, Yuan Yang, Yongye Liang, Joshua Tucker Robinson, Yanguang
-    Li, Ariel Jackson, Yi Cui, Hongjie Dai
-  date: '2011-07-01'
-  paper_id: 1107.0109v1
-  link: http://arxiv.org/abs/1107.0109v1
-  summary: '연구 배경: 리튬 이차 전지용 황 양극재의 고질적인 문제점인 방전 중 부피 팽창, 가용성 폴리설파이드 중간체 형성, 낮은 전기
-    전도도를 해결할 수 있는 새로운 물질 개발의 필요성이 있습니다.
-
-    연구 방법: 폴리에틸렌글리콜(PEG)로 코팅된 서브마이크론 황 입자를 준비했습니다. 이 입자들을 탄소 블랙 나노입자로 장식된 약하게 산화된
-    그래핀 산화물 시트로 감싸는 방식으로 그래핀-황 복합 재료를 합성했습니다. 여기서 PEG와 그래핀 코팅층은 황 입자의 부피 팽창을 수용하고,
-    가용성 폴리설파이드를 가두며, 황 입자에 전기 전도성을 부여하는 중요한 역할을 합니다.
-
-    주요 결과: 합성된 그래핀-황 복합 재료는 100회 이상의 사이클 동안 약 600mAh/g에 달하는 높고 안정적인 비가역 용량을 보였습니다.
-    이는 고에너지 밀도 충전식 리튬 배터리를 위한 유망한 양극 재료임을 시사합니다.'
-  summary_date: 2025-11-04 07:13 KST
-  tags:
-  - Cathode
-- title: LiMn1-xFexPO4 Nanorods Grown on Graphene Sheets for Ultra-High Rate Performance
-    Lithium Ion Batteries
-  title_ko: LiMn1-xFexPO4 Nanorods Grown on Graphene Sheets for Ultra-High Rate Performance
-    Lithium Ion Batteries
-  authors: Hailiang Wang, Yuan Yang, Yongye Liang, Li-Feng Cui, Hernan Sanchez Casalongue,
-    Yanguang Li, Guosong Hong, Yi Cui, Hongjie Dai
-  date: '2011-07-01'
-  paper_id: 1107.0111v1
-  link: http://arxiv.org/abs/1107.0111v1
-  summary: '연구 배경: LiFePO4의 성공적인 활용 이후, 더 높은 작동 전압과 에너지 밀도를 가진 LiMnPO4가 차세대 리튬 이차전지
-    양극재로 주목받고 있습니다. 그러나 LiMnPO4 기반 양극재는 매우 낮은 전기 및 이온 전도성으로 인해 고율 성능 확보에 어려움이 있었습니다.
-
-    연구 방법: 연구팀은 Fe-도핑된 LiMnPO4 (LiMn0.75Fe0.25PO4) 나노로드를 산화 그래핀에서 환원된 그래핀 시트 위에 직접
-    결합시키는 합성법을 개발했습니다. 이는 LiMn0.75Fe0.25PO4 나노로드에 우수한 전기 전도성을 부여하기 위함입니다. 그래핀 위에서
-    성장한 LiMn0.75Fe0.25PO4 나노로드는 자유 용액에서 성장한 것과는 다른 고유한 형태를 가지며, 나노로드의 짧은 반경 방향 (약
-    20-30nm)을 따라 [010] 결정학적 축으로 빠른 리튬 이온 확산에 이상적입니다.
-
-    주요 결과: 개발된 LiMn0.75Fe0.25PO4 나노로드/그래핀 하이브리드는 높은 탄소 함량 없이도 약 30-40초 이내의 초고속 방전을
-    달성했습니다. 또한, 높은 작동 전압에서 99.5% 이상의 높은 쿨롱 효율을 보였습니다. 이 하이브리드 소재는 모든 도핑된 LiMnPO4 양극
-    재료 중에서 리튬 이온 배터리용으로 최고의 고율 성능을 나타냈습니다.'
-  summary_date: 2025-11-04 07:13 KST
-  tags:
-  - Cathode
-- title: First-principles theory of doping in layered oxide electrode materials
-  title_ko: First-principles theory of doping in layered oxide electrode materials
-  authors: Khang Hoang
-  date: '2017-10-26'
-  paper_id: 1710.09895v1
-  link: http://arxiv.org/abs/1710.09895v1
-  summary: '연구 배경: 리튬 이온 배터리 전극 재료인 LiMO2 (M = Co, Ni, Mn)를 불순물로 도핑하는 것이 전기화학적 특성을
-    최적화하는 효과적인 방법임이 입증되었습니다. 또한, 가볍게 도핑된 화합물은 더 복잡한 혼합 금속 LiMO2 기반 배터리 양극 재료를 이해하기
-    위한 모델 시스템으로 활용될 수 있습니다.
-
-    연구 방법: 하이브리드 밀도 함수 결함 계산을 사용하는 상세한 제일원리 연구를 수행했습니다. 연구 대상은 층상 산화물인 LiCoO2, LiNiO2,
-    LiMnO2이며, 전이 금속 (Fe, Co, Ni, Mn) 및 비전이 금속 (Mg, Al) 불순물로 가볍게 도핑했습니다. 불순물의 구조 및
-    에너지와 고유 점 결함과의 복합체를 기반으로 분석을 진행했습니다.
-
-    주요 결과: 불순물의 격자 위치 선호도는 도펀트의 전하 및 스핀 상태에 따라 달라지며, 이는 국부적인 격자 환경과 강하게 연결되어 있습니다.
-    또한, 도펀트의 전하 및 스핀 상태는 공동 도펀트의 존재와 합성 환경 내 호스트 화합물 구성 원소의 상대적 풍부함에 의해 영향을 받을 수 있습니다.
-    가능한 모든 저에너지 불순물 관련 결함 복합체를 결정하여, 재료의 추가 분석을 위한 결함 모델을 제공했습니다.'
-  summary_date: 2025-11-03 07:11 KST
-  tags:
-  - Cathode
-- title: Thermodynamic Analysis Using First-Principles Calculations of Phases and
-    Structures of LixNi0.5Mn1.5O4(0 <= x <= 1)
-  title_ko: Thermodynamic Analysis Using First-Principles Calculations of Phases and
-    Structures of LixNi0.5Mn1.5O4(0 <= x <= 1)
-  authors: Ippei Kishida, Kengo Orita, Atsutomo Nakamura, Yoshiyuki Yokogawa
-  date: '2013-01-30'
-  paper_id: 1301.7207v2
-  link: http://arxiv.org/abs/1301.7207v2
-  summary: '연구 배경: 스피넬 구조를 가지는 LiNi0.5Mn1.5O4는 고에너지 밀도를 가진 차세대 리튬 이온 배터리의 양극 물질로서
-    유망한 후보입니다. 본 연구는 전극의 수명 특성에 영향을 미치는 벌크 물질의 결정 구조 변화를 평가합니다.
-
-    연구 방법: 일반화된 기울기 근사를 이용한 투영자 증강파 방법을 사용하여 제일원리 계산을 통해 LixNi0.5Mn1.5O4 (0 <= x <=
-    1)의 구조적 전이를 조사했습니다. 단위 셀 내의 모든 고유한 리튬 위치 점유 구성을 계산하여 다양한 조성에 대한 총 에너지와 가장 안정한
-    구조를 얻었습니다. 열역학적 분석을 수행했으며, 구조 간의 에너지 차이를 사용하여 볼츠만 인자로부터 상온에서의 구조 비율을 계산했습니다.
-
-    주요 결과: 열역학적 분석 결과, x = 0.5인 Li0.5Ni0.5Mn1.5O4가 0 < x < 1 범위에서 유일하게 안정한 상으로 나타났습니다.
-    분해 에너지는 0 < x < 0.5 범위에서는 0.1 eV 미만이지만, 0.5 < x < 1 범위에서는 현저히 높았으며, x = 0.75에서
-    0.39 eV에 도달했습니다. 단위 셀의 결정 구조는 x = 0에서 0.5까지 점진적으로 변했지만, x = 0.5에서 1까지는 현저하게 변화했습니다.'
-  summary_date: 2025-11-03 07:11 KST
-  tags:
-  - Cathode
-- title: 'Functionalized MXenes as Effective Polyselenides Immobilizer for Lithium-Selenium
-    Batteries: A Density Functional Theory (DFT) Study'
-  title_ko: 'Functionalized MXenes as Effective Polyselenides Immobilizer for Lithium-Selenium
-    Batteries: A Density Functional Theory (DFT) Study'
-  authors: Rahul Jayan, Md Mahbubul Islam
-  date: '2020-03-18'
-  paper_id: 2003.08294v1
-  link: http://arxiv.org/abs/2003.08294v1
-  summary: '연구 배경: 리튬-셀레늄(Li-Se) 전지의 실용적인 응용은 주로 폴리셀레나이드(Li2Sen)의 전해액 용해 및 이동(셔틀 효과),
-    그리고 낮은 차수의 폴리셀레나이드의 비활성 침착으로 인해 방해받고 있습니다. MXenes의 높은 전기 전도성과 기계적 강도는 폴리셀레나이드
-    용해를 방지하고 전기화학적 성능을 향상시키기 위한 적절한 고정(anchoring)을 제공할 수 있는 유망한 후보 물질입니다.
-
-    연구 방법: 본 연구에서는 리튬 폴리셀레나이드(Li2Sen)가 그래핀 및 표면 기능화된 Ti3C2 MXenes에 결합하는 메커니즘을 이해하기
-    위해 밀도범함수 이론(DFT) 계산을 사용했습니다. 그래핀을 참조 물질로 사용하여 기능화된 Ti3C2X2 (여기서 X는 S, O, F, Cl)
-    상에서의 Li2Sen 결합 강도를 평가했습니다.
-
-    주요 결과: Ti3C2S2 및 Ti3C2O2가 그래핀, Ti3C2F2, Ti3C2Cl2에 비해 우수한 고정(anchoring) 거동을 보였습니다.
-    S 및 O로 종단된 Ti3C2가 제공하는 Li2Sen 흡착 강도는 일반적으로 사용되는 에테르 기반 전해액보다 강했으며, 이는 Li2Sen 셔틀링을
-    효과적으로 억제하는 데 필수적입니다. Ti3C2X2 및 그래핀에 흡착된 Li2Sen은 화학적 분해 없이 구조적 무결성을 유지합니다. 상태 밀도(DOS)
-    분석 결과, Li2Sen 흡착 후에도 Ti3C2X2의 전도성 거동이 보존되어 관련된 Li2Sen 화학 반응의 전기화학적 활성을 촉진할 수 있음을
-    나타냈습니다. 이 결과들을 바탕으로 Ti3C2S2 및 Ti3C2O2가 Li2Sen 흡착에 대해 우수한 고정 거동을 보여주며, 이는 Li-Se
-    전지 시스템의 전기화학적 성능을 향상시키기 위한 효과적인 셀레늄 기반 양극 물질 설계에 활용될 수 있습니다.'
-  summary_date: 2025-11-03 07:11 KST
-  tags:
-  - Electrolyte
-  - Cathode
-- title: 'Effect of salt concentration on the solubility, ion-dynamics, and transport
-    properties of dissolved vanadium ions in lithium-ion battery electrolytes: Generalized
-    solubility limit approach (Part II)'
-  title_ko: 'Effect of salt concentration on the solubility, ion-dynamics, and transport
-    properties of dissolved vanadium ions in lithium-ion battery electrolytes: Generalized
-    solubility limit approach (Part II)'
-  authors: Arijit Mitra, Saptarshi Das, Debasish Das, Subhasish B. Majumder, Siddhartha
-    Das
-  date: '2021-11-29'
-  paper_id: 2111.14591v1
-  link: http://arxiv.org/abs/2111.14591v1
-  summary: '연구 배경: 슈퍼 농축 전해질은 바나듐을 함유하는 양극 재료에서 원소 용해를 지연시키는 것으로 실험적으로 입증되었습니다. 본
-    연구는 이러한 슈퍼 농축 전해질의 전달 특성을 분자 동역학 시뮬레이션을 통해 탐구했습니다.
-
-    연구 방법: 비분극성 OPLS-AA (Optimized Potentials for Liquid Simulations - All Atom) 힘장(force
-    field)을 사용하는 분자 동역학 시뮬레이션이 수행되었습니다. 1,3-Dioxolane과 1,2-Dimethoxyethane 혼합 용매에
-    리튬 비스(트리플루오로메탄술포닐)이미드 (LiTFSI)를 1몰에서 7몰까지 5가지 조성으로 연구했습니다. 이온 전도도, 자기 확산 계수, 밀도와
-    같은 물리화학적 특성이 시뮬레이션되었고, 방사형 분포 함수(Radial Distribution Function) 분석, 이온 클러스터링 계산,
-    자유 에너지 섭동(Free Energy Perturbation) 방법을 이용한 용매화 자유 에너지 계산이 진행되었습니다.
-
-    주요 결과: 시뮬레이션된 이온 전도도, 자기 확산 계수 및 밀도는 실험 결과와 잘 일치했습니다. 방사형 분포 함수 분석 결과, 전해질이 salt-in-solvent
-    유형에서 solvent-in-salt 유형으로 전환됨에 따라 염 음이온과 바나듐 양이온 사이에 강한 배위가 나타났습니다. 이온 클러스터링 계산을
-    통해 solvent-in-salt 유형 전해질에서 바나듐 양이온의 첫 번째 용매화 껍질에 높은 음이온 함량이 관찰되었습니다. 자유 에너지 섭동
-    계산은 슈퍼 농축 전해질 사용 시 활물질 용해가 지연될 것임을 시사했습니다. 클러스터의 이온 동역학은 슈퍼 농축 전해질에서 염 음이온과의 강한
-    쿨롱 상호작용으로 인해 바나듐 양이온 전달이 농도 구배에 반하여 발생함을 보여주었습니다. 여러 바나듐 함유 양극 재료의 사이클 성능 향상은
-    본 연구에서 설명된 이론적 틀에 대한 강력한 증거를 제공합니다.'
-  summary_date: 2025-11-02 22:15 KST
-  tags:
-  - Electrolyte
-  - LFO
-  - Cathode
-- title: 'The meaning of Li diffusion in cathode materials for the cycling of Li-ion
-    batteries: A case study on LiNi0.33Mn0.33Co0.33O2 thin films'
-  title_ko: 'The meaning of Li diffusion in cathode materials for the cycling of Li-ion
-    batteries: A case study on LiNi0.33Mn0.33Co0.33O2 thin films'
-  authors: Erwin Hüger, Harald Schmidt
-  date: '2025-05-14'
-  paper_id: 2505.09404v1
-  link: http://arxiv.org/abs/2505.09404v1
-  summary: '연구 배경: 충전식 리튬 이온 배터리의 다결정 LiNi0.33Mn0.33Co0.33O2 c-축 방향성을 가진 박막 양극에서,
-    최대 비 용량을 포함한 리튬 저장 및 방출의 반응 동역학이 리튬 확산에 의해 결정됨을 입증하는 연구입니다. 이 연구는 C-rate 성능 및
-    장기 사이클링 거동을 조사했습니다.
-
-    연구 방법:
-
-    C-rate 성능 실험을 수행하여 용량의 전류 밀도 의존성을 분석했습니다.
-
-    리튬 화학 확산 계수(chemical diffusivity) 및 추적자 확산 계수(tracer diffusivity)를 표준 전기화학 및 비전기화학적
-    확산 측정 기술을 사용하여 측정했습니다.
-
-    전위차 단계적 전압 인가법(PITT: Potentiostatic Intermittent Titration)과 전기화학 임피던스 분광법(EIS:
-    Electrochemical Impedance Spectroscopy) 실험을 통해 전극 전위 및 충전 상태(SOC)에 따른 화학 확산 계수,
-    열역학적 인자(thermodynamic factor), 그리고 리튬 추적자 확산 계수를 결정했습니다.
-
-    측정된 리튬 추적자 확산 계수는 6Li 추적자 확산 실험과 이차 이온 질량 분석법(SIMS: Secondary Ion Mass Spectrometry)으로
-    검증되었습니다.
-
-    주요 결과:
-
-    박막은 낮은 C-rate에서도 예상 실용 용량의 최대 30%만 나타냈으나, 0.01C 미만의 매우 낮은 사이클링 속도에서는 100% 용량이
-    달성되었습니다.
-
-    용량은 전류 밀도 변화에 대해 가역적인 거동을 보여 박막의 열화가 없음을 시사했습니다.
-
-    C-rate 성능 실험 결과, 용량이 전류 밀도의 제곱근에 의존하는 것으로 나타나 확산 제어 공정임을 확인했습니다.
-
-    사이클링 실험에서 추정된 확산 계수는 전류 밀도와 무관했습니다.
-
-    측정된 리튬 화학 및 추적자 확산 계수는 전위, 충전 상태(SOC) 및 사이클 수와 거의 독립적인 것으로 밝혀졌습니다.
-
-    PITT와 SIMS를 통해 얻은 확산 계수가 EIS를 통해 얻은 값보다 리튬 흡수 및 방출에 대해 더 신뢰할 수 있음이 확인되었습니다.
-
-    확산 결과에 기초하여, 느린 리튬 확산으로 인해 완전한 박막 탈리튬화를 위한 C-rate 한계가 0.01C 미만으로 계산되었습니다.'
-  summary_date: 2025-11-02 22:15 KST
-  tags:
-  - Cathode
-- title: Quantifying Li-content for compositional tailoring of lithium ferrite ceramics
-  title_ko: Quantifying Li-content for compositional tailoring of lithium ferrite
-    ceramics
-  authors: C. Granados-Miralles, A. Serrano, P. Prieto, J. Guzmán-Mínguez, J. E. Prieto,
-    A. M. Friedel, E. García-Martín, J. F. Fernández, A. Quesada
-  date: '2023-09-24'
-  paper_id: 2309.14377v1
-  link: http://arxiv.org/abs/2309.14377v1
-  summary: '연구 배경: 리튬 페라이트는 다양한 응용 분야로 인해 여러 신기술에 중요한 재료입니다. 특히 LiFeO2는 리튬 이온 배터리의
-    대체 양극 재료로 주목받으며, LiFe5O8은 스핀트로닉스 분야에서 유망합니다. 리튬 페라이트 내 리튬 함량은 물리적 특성 및 이를 기반으로
-    하는 기능성 소자의 성능에 크게 영향을 미칩니다. 하지만 리튬의 적은 전자 수로 인해 일상적인 재료 특성 분석 방법으로는 식별이 어려워 리튬
-    함량이 정확하게 정량화되는 경우가 드뭅니다.
-
-    연구 방법: 본 연구에서는 리튬:철 비율이 1:1, 1:3, 1:5인 자기성 리튬 페라이트 분말을 합성하여 단일 상(LiFeO2 및 LiFe5O8)
-    및 두 상의 조절된 혼합물을 성공적으로 얻었습니다. 이 분말들을 압축하고 1100 degC의 최고 온도에서 열처리하여 소결하여 원래의 리튬:철
-    비율을 유지하는 고밀도 펠렛을 제작했습니다. 분말과 펠렛 모두에서 리튬 함량은 두 가지 독립적인 방법, 즉 (i) 러더퍼드 후방 산란 분광법과
-    핵 반응 분석의 결합, (ii) 분말 X-선 회절 데이터의 리트벨트 분석을 통해 결정되었습니다. 수 마이크론 영역에 대한 공간 분해 공초점
-    라만 현미경 실험도 수행되었으며, 전계 방출 주사 전자 현미경을 통해 소결 과정 중의 결정립 성장을 확인했습니다.
-
-    주요 결과: 두 가지 리튬 함량 측정 기술(RBS/NRA 및 리트벨트 분석) 간의 높은 일치를 통해 합성 시 사용된 리튬:철 비율이 소결된
-    세라믹에서도 유지됨을 확인했습니다. 수 마이크론 영역에 대한 공간 분해 공초점 라만 현미경 실험에서도 동일한 결론이 도출되었습니다. 전계 방출
-    주사 전자 현미경 분석 결과, 소결 과정 동안 상당한 결정립 성장이 발생하여, 분말 상태의 평균 입자 크기가 약 600 nm에서 고밀도 LiFeO2의
-    경우 3.8(6) 마이크로미터, LiFe5O8 세라믹의 경우 10(2) 마이크로미터로 증가했음이 밝혀졌습니다.'
-  summary_date: 2025-11-02 22:14 KST
-  tags:
-  - Cathode
-- title: Predicting doping strategies for ternary nickel-cobalt-manganese cathode
-    materials to enhance battery performance using graph neural networks
-  title_ko: Predicting doping strategies for ternary nickel-cobalt-manganese cathode
-    materials to enhance battery performance using graph neural networks
-  authors: Zirui Zhao, Dong Luo, Shuxing Wu, Kaitong Sun, Zhan Lin, Hai-Feng Li
-  date: '2024-07-15'
-  paper_id: 2407.10458v2
-  link: http://arxiv.org/abs/2407.10458v2
-  summary: '연구 배경: 리튬 이온 배터리의 뛰어난 전기화학적 성능과 특히 NCM (니켈-코발트-망간) 삼원계 양극재의 견고한 성능 및 구조적
-    안정성에 대한 관심이 높습니다. NCM 양극재에 추가 원소를 도핑하여 성능을 더욱 향상시키려는 연구가 진행되고 있으나, 효과적인 도핑 전략을
-    결정하는 데는 많은 어려움이 존재합니다.
-
-    연구 방법: 본 연구에서는 이전 연구들로부터 NCM 시스템을 사용하는 리튬 이온 배터리에 대한 포괄적인 데이터베이스를 구축했습니다. 이 데이터베이스를
-    활용하여 그래프 신경망(Graph Neural Networks) 기반의 데이터 중심 모델을 개발하여 최적의 도핑 전략을 예측했습니다.
-
-    주요 결과: NCM 기반 배터리 시스템에 대한 근본적인 이해를 돕고 실제 적용에 필요한 통찰력을 제공하며, 개발된 데이터 기반 모델을 통해
-    최적의 도핑 전략을 예측할 수 있는 가능성을 제시했습니다.'
-  summary_date: 2025-11-01 22:11 KST
-- title: Aluminum oxide coatings on Co-rich cathodes and interactions with organic
-    electrolyte
-  title_ko: Aluminum oxide coatings on Co-rich cathodes and interactions with organic
-    electrolyte
-  authors: M. D. Hashan C. Peiris, Michael Woodcox, Diana Liepinya, Robert Shepard,
-    Hao Liu, Manuel Smeu
-  date: '2025-06-10'
-  paper_id: 2506.09252v1
-  link: http://arxiv.org/abs/2506.09252v1
-  summary: '연구 배경: 리튬 이온 배터리(LIB)는 현대 에너지 저장에 필수적이지만, 양극과 전해질의 안정성 및 효율성 문제로 성능이 제한됩니다.
-    LiCoO2와 같은 전이 금속 층상 산화물 양극은 용량 감소, 전해질과의 반응, 불안정한 양극-전해질 계면, 그리고 사이클링 중 격자 파괴와
-    같은 여러 열화 메커니즘을 겪습니다. 최근 알루미나와 같은 산화물 코팅은 보호층을 형성하여 유해한 반응을 완화하고 양극-전해질 계면(CEI)의
-    안정성을 향상함으로써 양극의 내구성을 높이는 유망한 전략으로 부상했습니다.
-
-    연구 방법: 본 연구는 유기 전해질과 접촉하는 LiCoO2 양극에 대해 알루미늄 산화물 코팅 유무에 따른 화학적 및 기계적 거동을 조사하기
-    위해 ab initio 분자 동역학(AIMD) 시뮬레이션을 활용했습니다. 전해질 분자와 코팅되지 않은 양극 및 코팅된 양극 표면 간의 상호작용을
-    조사했으며, 특히 에틸렌 카보네이트(EC) 및 디메틸 카보네이트(DMC)의 분해, 산소 종의 형성, 용매화 동역학에 초점을 맞추었습니다. 또한
-    축 변형 및 분리 에너지 계산을 사용하여 양극-코팅 계면의 기계적 견고성을 평가했습니다.
-
-    주요 결과: 알루미나 코팅은 전해질 분해를 효과적으로 줄이고 특히 고충전 상태에서 양극 구조를 안정화하는 것으로 나타났습니다. 코팅의 두께와
-    구조적 배향은 기계적 강도를 향상하고 양극-전해질 계면에서 유해한 반응을 최소화하는 데 중요합니다. 이러한 통찰력은 계면 화학 및 기계적 특성을
-    최적화하여 더 내구성 있는 LIB 개발에 기여하며, 더 높은 에너지 밀도와 긴 사이클 수명을 위한 경로를 제공합니다.'
-  summary_date: 2025-11-01 22:11 KST
-- title: A Hybrid Density Functional Theory Benchmark Study on Lithium Manganese Oxides
-  title_ko: A Hybrid Density Functional Theory Benchmark Study on Lithium Manganese
-    Oxides
-  authors: Marco Eckhoff, Peter E. Blöchl, Jörg Behler
-  date: '2020-01-29'
-  paper_id: 2001.10975v2
-  link: http://arxiv.org/abs/2001.10975v2
-  summary: '연구 배경: 리튬 이온 배터리 양극재로 중요한 리튬 망간 산화물 스피넬(LixMn2O4)은 복잡한 전자 구조와 여러 유사한 에너지
-    준위의 전자 및 자기 상태 때문에 밀도 범함수 이론(DFT)과 같은 제일원리 계산법으로 정확하게 설명하기 어렵습니다. 특히, 국소 밀도 근사(LDA)
-    및 일반화된 기울기 근사(GGA)는 LixMn2O4를 올바르게 기술하지 못하는 한계가 있었습니다.
-
-    연구 방법: 본 연구에서는 LixMnyOz 계열 시스템에 대해 하이브리드 범함수인 PBE0, HSE06과 최근 도입된 국소 하이브리드 범함수
-    PBE0r을 사용하여 광범위한 벤치마킹을 수행했습니다.
-
-    주요 결과:
-
-    PBE0, HSE06, PBE0r 범함수 모두 에너지, 구조, 전자 및 자기 특성에서 실험 데이터와 잘 일치하는 결과를 보였습니다.
-
-    PBE0r 범함수는 온사이트 Hartree-Fock 교환에만 의존하여 GGA 범함수와 유사한 수준으로 계산 비용을 크게 절감하는 동시에 정확한
-    결과를 제공하는 뛰어난 장점을 가집니다.
-
-    PBE0r의 Hartree-Fock 혼합 계수가 PBE0보다 작아 (리튬) 망간 산화물에 대한 결과를 향상시켰습니다.
-
-    LixMn2O4에 대한 조사 결과, Mn(III) 및 Mn(IV)의 두 가지 망간 산화 상태가 공존하며, Mn(III) 이온은 고스핀 상태이고
-    해당 MnO6 팔면체는 얀-텔러 왜곡되어 있음을 확인했습니다.
-
-    리튬 함량(x=0에서 1 범위)에 따라 Mn(III)과 Mn(IV)의 비율과 전자 구조가 변화하지만, 이 범위에서는 주요한 구조적 변화는 발생하지
-    않았습니다.
-
-    결론적으로, PBE0r 범함수는 연구된 LixMnyOz 시스템에 대해 동등하게 정확하고 효율적인 설명을 제공함을 입증했습니다.'
-  summary_date: 2025-11-01 22:11 KST
-- title: Crystal Systems Classification of Phosphate-Based Cathode Materials Using
-    Machine Learning for Lithium-Ion Battery
-  title_ko: Crystal Systems Classification of Phosphate-Based Cathode Materials Using
-    Machine Learning for Lithium-Ion Battery
-  authors: Yogesh Yadav, Sandeep K Yadav, Vivek Vijay, Ambesh Dixit
-  date: '2025-09-05'
-  paper_id: 2509.10532v1
-  link: http://arxiv.org/abs/2509.10532v1
-  summary: '연구 배경: 배터리에 사용되는 양극의 물리적, 화학적 특성은 리튬이온 인산염 양극의 결정 구조에서 파생되며, 이는 전체 배터리
-    성능에 매우 중요합니다. 따라서 양극의 특성을 추정하기 위해서는 결정계를 정확하게 예측하는 것이 필수적입니다.
-
-    연구 방법: 본 연구는 Li P (Mn, Fe, Co, Ni, V) O 기반 인산염 양극과 관련된 단사정계, 사방정계, 삼사정계 결정계를 예측하기
-    위해 머신러닝 분류 알고리즘을 적용했습니다. 데이터는 Materials Project에서 추출되었으며, 몬테카를로 교차 검증 테스트를 사용했습니다.
-    또한, 순차 전진 선택(SFS)을 수행하여 부피, 밴드 갭, 사이트와 같은 가장 중요한 특징들을 식별했습니다.
-
-    주요 결과: 양극 특성이 결정 구조에 의존하며, 최적화된 분류 전략이 예측 가능성을 향상시킨다는 것을 확인했습니다. Random Forest,
-    Extremely Randomized Trees, Gradient Boosting Machines와 같은 앙상블 머신러닝 알고리즘이 결정계
-    예측에서 가장 우수한 예측 성능을 보였습니다. 부피, 밴드 갭, 사이트를 입력 특징으로 사용했을 때, Random Forest는 80.69%,
-    Extremely Randomized Tree는 78.96%, Gradient Boosting Machine은 80.40%의 최대 결정학적
-    분류 정확도를 달성했으며, 예측된 재료들이 리튬이온 배터리의 잠재적 양극 재료가 될 수 있음을 시사합니다.'
-  summary_date: 2025-10-31 22:13 KST
-- title: Separating cationic and anionic redox activity in antiperovskite Li$_2$Fe)SO
-  title_ko: Separating cationic and anionic redox activity in antiperovskite Li$_2$Fe)SO
-  authors: Lennart Singer, Bowen Dong, M. A. A. Mohamed, Frederik L. Carstens, Silke
-    Hampel, Nico Gräßler, Rüdiger Klingeler
-  date: '2024-07-18'
-  paper_id: 2407.13631v1
-  link: http://arxiv.org/abs/2407.13631v1
-  summary: '연구 배경: 리튬이 풍부한 안티페로브스카이트(antiperovskite)는 양이온 및 음이온 산화환원 활성으로 인해 매력적인
-    고용량 음극(cathode) 물질로 유망합니다. 그러나 전기화학적 양이온 및 음이온 공정을 분리하는 효과와 그것이 전기화학적 성능에 미치는
-    영향에 대해서는 알려진 바가 거의 없습니다.
-
-    연구 방법: 본 연구에서는 세 가지 다른 Li2FeSO 물질의 전기화학적 특성을 보고하였으며, 양이온 및 음이온 효과를 분리하는 데 중점을
-    두었습니다. 본 연구의 접근 방식은 초기 또는 사이클링으로 인한 불순물 상의 외부 활성을 제외하고 순수 안티페로브스카이트 상의 전기화학적 성능을
-    조사하는 것을 가능하게 했습니다.
-
-    주요 결과: 고전압 음이온 공정에서는 초기 약 400 mAh/g의 놀라운 전기화학적 용량에 도달할 수 있었습니다. 그러나 음이온 공정이 낮은
-    사이클 안정성의 원인임을 확인했으며, 양이온 공정만을 이용하도록 제한함으로써 이전 문헌에서 보고된 성능 저하를 피할 수 있음을 입증했습니다.
-    이 방법을 통해 Li2FeSO-BM500은 1 C에서 약 175 mAh/g의 용량으로 100회 사이클 동안 꾸준한 전기화학적 사이클링을 보여주며
-    크게 향상된 성능을 나타냈습니다. 또한, 합성 조건, 특히 전기화학적 이차상(secondary phases)의 양이 리튬이 풍부한 안티페로브스카이트의
-    전기화학적 성능에 결정적인 요인이며, 입자 크기는 중요한 매개변수가 아님이 밝혀졌습니다. 전체적으로 리튬이 풍부한 안티페로브스카이트에서 양이온
-    및 음이온 산화환원 활성의 효과를 분리하고 이해하는 것이 전기화학 에너지 저장 성능을 더욱 향상시키는 길임을 시사합니다.'
-  summary_date: 2025-10-31 22:13 KST
-- title: Kinetics of Li transport in vanadium-based disordered rocksalt structures
-  title_ko: Kinetics of Li transport in vanadium-based disordered rocksalt structures
-  authors: Zinab Jadidi, Tina Chen, Luis Barroso-Luque, Gerbrand Ceder
-  date: '2023-08-04'
-  paper_id: 2308.02725v1
-  link: http://arxiv.org/abs/2308.02725v1
-  summary: '연구 배경: 리튬 이온 배터리용 유망한 새 양극재로 무질서 암염형 리튬 과량(Disordered rocksalt Li-excess,
-    DRX) 화합물이 부상하고 있으며, 이는 코발트나 니켈 없이 자원 풍부 금속으로만 구성될 수 있습니다. DRX 화합물의 리튬 이온 수송 역학에
-    대한 깊이 있는 이해는 이들의 속도 성능 향상을 위해 필수적입니다.
-
-    연구 방법: 본 연구는 0 <= x <= 1 범위의 DRX Li2-xVO3에서 리튬 이온 수송 특성을 조사하기 위해 제일원리 계산, 클러스터
-    확장 기법 및 동역학 몬테카를로 시뮬레이션을 활용했습니다.
-
-    주요 결과:
-
-    DRX 물질의 수송 특성을 예측할 때 사면체 및 팔면체 리튬 점유율을 모두 고려해야 함을 강조했습니다.
-
-    Li2-xVO3에서 리튬 함량에 따른 확산 계수 변화에 영향을 미치는 요인을 밝혔습니다.
-
-    리튬 이온 상관 이동이 리튬 이온 수송 역학에 미치는 영향을 확인했습니다.
-
-    사면체 및 팔면체 리튬의 상대적 안정성이 퍼콜레이션 네트워크 내 활성 부위의 수를 결정하고, 이어서 리튬 이온 수송 특성에 영향을 미친다는
-    것을 밝혔습니다.
-
-    넓은 부위 에너지 분포가 Li2-xVO3에서 상관 이동을 유발하여 리튬 이온 수송을 저해한다는 것을 입증했습니다.
-
-    본 연구는 Li2-xVO3를 모델 시스템으로 다루었지만, DRX 물질의 본질적으로 넓은 부위 에너지 분포를 고려할 때 얻어진 통찰은 모든 DRX
-    물질에 적용 가능합니다.'
-  summary_date: 2025-10-31 22:13 KST
-- title: Tracking the diffusion-controlled lithiation reaction of LiMn2O4 by in-situ
-    TEM
-  title_ko: Tracking the diffusion-controlled lithiation reaction of LiMn2O4 by in-situ
-    TEM
-  authors: Torben Erichsen, Björn Pfeiffer, Vladimir Roddatis, Cynthia A. Volkert
-  date: '2020-02-12'
-  paper_id: 2002.04843v1
-  link: http://arxiv.org/abs/2002.04843v1
-  summary: '연구 배경: 스피넬 리튬 망간 산화물 (LixMn2O4)은 배터리 양극 활물질로 사용되는 저렴하고 친환경적인 재료이지만, 사용
-    중 용량 감소 문제가 있습니다. 이러한 용량 손실은 상업용 전극에 사용되는 마이크론 크기 입자 표면의 과전압으로 인해 정방정상 (x > 1)이
-    형성되기 때문으로 알려져 있습니다.
-
-    연구 방법: 정방정상 형성 메커니즘을 조사하기 위해 전기화학적 리튬 삽입 (방전) 과정을 투과전자현미경 (TEM) 내에서 회절, 고해상도 이미지
-    및 분광법을 활용하여 실시간 (in-situ)으로 관찰했습니다.
-
-    주요 결과:
-
-    입방정 스피넬 (x = 1)과 정방정상 (x = 2) 사이에 리튬 확산 제어 하에 움직이는 명확한 계면을 관찰했습니다.
-
-    정방정상은 리튬 삽입 중 팽창으로 인한 응력을 완화하기 위해 복잡한 나노 쌍정 미세구조로 형성되는 것을 확인했습니다.
-
-    이 쌍정 미세구조가 정방정상을 안정화시켜 과방전 시 용량 감소를 가중시킨다고 제안했습니다.'
-  summary_date: 2025-10-30 22:13 KST
-- title: Singlet Oxygen Generation as a Major Cause for Parasitic Reactions during
-    Cycling of Aprotic Lithium-Oxygen Batteries
-  title_ko: Singlet Oxygen Generation as a Major Cause for Parasitic Reactions during
-    Cycling of Aprotic Lithium-Oxygen Batteries
-  authors: Nika Mahne, Bettina Schafzahl, Christian Leypold, Mario Leypold, Sandra
-    Grumm, Anita Leitgeb, Gernot A. Strohmeier, Martin Wilkening, Olivier Fontaine,
-    Denis Kramer, Christian Slugovc, Sergey M. Borisov, Stefan A. Freunberger
-  date: '2017-11-28'
-  paper_id: 1711.10340v1
-  link: http://arxiv.org/abs/1711.10340v1
-  summary: '연구 배경: 비수계 금속-산소 배터리는 사이클링 중 금속 산화물의 가역적인 형성/분해에 크게 의존하지만, 비가역적인 부반응으로
-    인해 낮은 재충전성, 효율, 그리고 사이클 수명 문제가 발생합니다. 이러한 부반응은 주로 환원된 산소 종과 셀 구성 요소의 반응성 때문으로
-    여겨져 왔으나, 기존에 알려진 종들만으로는 모든 부반응을 완전히 설명할 수 없었습니다.
-
-    연구 방법: 연구에서는 리튬-산소 전지의 음극에서 발생하는 일중항 산소(singlet oxygen)의 형성 여부와 그 발생 조건을 조사했습니다.
-    또한, 일중항 산소 포집제(traps) 및 소광제(quenchers)를 사용하여 부반응 감소 효과를 확인했습니다.
-
-    주요 결과:
-
-    리튬-산소 전지의 음극에서 방전 중 및 충전 초기부터 일중항 산소가 형성되며, 이 일중항 산소가 부반응 생성물의 대부분을 차지합니다.
-
-    일중항 산소의 양은 방전 중, 충전 초기 단계, 그리고 고전압에서의 충전 시 증가하며, 미량의 물이 존재할 경우 그 형성이 증대됩니다.
-
-    초과산화물(superoxide) 및 과산화물(peroxide)이 일중항 산소 생성에 관여하는 것으로 나타났습니다.
-
-    일중항 산소 포집제와 소광제를 사용함으로써 부반응을 효과적으로 줄일 수 있음을 확인했습니다.
-
-    비수계 금속-산소 배터리에서 고반응성 일중항 산소의 존재를 밝힘으로써, 고가역적인 셀 작동을 달성하기 위한 향후 연구 방향에 대한 합리적인
-    근거를 제시했습니다.'
-  summary_date: 2025-10-30 22:13 KST
-- title: Defect physics, delithiation mechanism, and electronic and ionic conduction
-    in layered lithium manganese oxide cathode materials
-  title_ko: Defect physics, delithiation mechanism, and electronic and ionic conduction
-    in layered lithium manganese oxide cathode materials
-  authors: Khang Hoang
-  date: '2014-12-15'
-  paper_id: 1412.4688v2
-  link: http://arxiv.org/abs/1412.4688v2
-  summary: '연구 배경: LiMnO2 및 Li2MnO3는 높은 이론적 용량으로 인해 리튬 이온 배터리 양극재로 큰 관심을 받고 있습니다.
-    하지만 이 재료들의 실제 적용은 낮은 전기화학적 성능으로 인해 제한적입니다.
-
-    연구 방법: LiMnO2 및 Li2MnO3의 결함 물리에 대한 포괄적인 제일원리 연구를 하이브리드 밀도범함수 계산을 사용하여 수행했습니다.
-
-    주요 결과:
-
-    LiMnO2에서 망간 역위치(manganese antisites)는 낮은 형성 에너지를 가지며 불순물 상 형성의 핵 생성 부위 역할을 할 수
-    있습니다.
-
-    Li2MnO3에서도 역위치 결함이 높은 농도로 발생할 수 있으나, LiMnO2와 달리 재료 준비 중 실험 조건을 조절하여 제거할 수 있습니다.
-
-    LiMnO2에서 리튬 추출은 망간 부위의 산화와 관련되며, 이는 망간 작은 정공 폴라론(manganese small hole polarons)
-    형성을 초래합니다.
-
-    Li2MnO3에서는 고유한 탈리튬화 메커니즘이 산소 부위의 산화를 포함하며, 이는 결합된 산소 정공 폴라론(bound oxygen hole
-    polarons eta_O+) 형성을 유도합니다.
-
-    이러한 층상 산화물은 띠와 같은(bandlike) 캐리어가 없거나 미미하며, n형 또는 p형으로 도핑될 수 없습니다.
-
-    전자 전도는 정공 및/또는 전자 폴라론의 호핑을 통해 진행되며, 이온 전도는 리튬 단일 공석(monovacancy) 및/또는 이중 공석(divacancy)
-    이동 메커니즘을 통해 발생합니다.
-
-    Li2MnO3 벌크에서 음전하를 띠는 리튬 공석이 없는 경우 eta_O+가 불안정하므로, 탈리튬화 초기에는 전자 전도성이 낮을 가능성이 있습니다.
-
-    eta_O+와 관련된 전자 전도성 및 Li2MnO3의 전기화학적 성능은 나노 구조화 및/또는 이온 치환을 통해 향상될 수 있습니다.'
-  summary_date: 2025-10-30 22:13 KST
-- title: Influence of elastic strain on the thermodynamics and kinetics of lithium
-    vacancy in bulk LiCoO2
-  title_ko: Influence of elastic strain on the thermodynamics and kinetics of lithium
-    vacancy in bulk LiCoO2
-  authors: Ashkan Moradabadi, Payam Kaghazchi, Jochen Rohrer, Karsten Albe
-  date: '2017-06-06'
-  paper_id: 1706.01709v1
-  link: http://arxiv.org/abs/1706.01709v1
-  summary: '연구 배경: 벌크 LiCoO2에서 탄성 변형이 리튬 빈자리 형성 및 이동에 미치는 영향을 평가하는 것이 본 연구의 목적입니다.
-    이러한 이해는 리튬 이차 전지의 성능에 중요한 영향을 미칩니다.
-
-    연구 방법: 밀도범함수 이론(DFT) 기반의 제일원리 계산을 사용했습니다. 변형에 따른 에너지는 결함이 있는 셀에서 직접 결정하거나, 선형
-    탄성 이론 내에서 탄성 쌍극자 텐서(Gij)를 통해 바닥 상태 및 전이 상태에 대해 결정했습니다. Gij 계산에서의 유한 크기 효과를 분석하고,
-    선형 탄성 모델의 예측치를 변형된 결함 셀 직접 계산 결과와 비교 및 논의했습니다. 이러한 데이터를 바탕으로 외부 변형이 벌크 LiCoO2
-    양극의 빈자리 농도 및 이동성에 미치는 변화를 계산했습니다.
-
-    주요 결과: 탄성적인 면내 및 면외 변형이 벌크 LiCoO2의 이온 전도도를 한 자릿수만큼 크게 변화시킬 수 있음을 확인했습니다. 이는 리튬
-    이차 전지의 성능에 강력하게 영향을 미칩니다.'
-  summary_date: 2025-10-29 22:14 KST
-- title: Non-equilibrium Ion Transport in a Hybrid Battery Material
-  title_ko: Non-equilibrium Ion Transport in a Hybrid Battery Material
-  authors: J. Cattermull, B. Jagger, S. J. Cassidy, S. Dhir, P. K. Allan, M. Pasta,
-    A. L. Goodwin
-  date: '2025-09-04'
-  paper_id: 2509.04587v1
-  link: http://arxiv.org/abs/2509.04587v1
-  summary: '연구 배경: 하이브리드 재료는 무기 및 분자 구성 요소를 결합하여 독특한 기능적 반응을 가능하게 하는 구조적 유연성을 보인다.
-    이 중 프러시안 블루 유사체(PBA)는 차세대 리튬 이후 배터리 기술에 유망한 물질로 주목받고 있다.
-
-    연구 방법: Operando (현장 분석) 방법을 사용하여 PBA 전극의 전하 저장 메커니즘을 분석하고, 프레임워크 유연성이 수송 역학에 미치는
-    영향을 연구하였다.
-
-    주요 결과:
-
-    PBA 전극인 K2Mn[Fe(CN)6]의 전하 저장 메커니즘이 비평형 변환 과정에 의해 지배됨을 밝혔다.
-
-    이러한 비평형 거동은 LiFePO4와 같은 기존 양극의 고속 충방전 시 관찰되는 현상과 유사하지만, PBA의 낮은 탄성 계수 및 하이브리드
-    프레임워크에 내재된 협동적 왜곡이라는 근본적으로 다른 이유로 발생한다.
-
-    프레임워크의 유연성이 수송 역학을 제한하고 집단적, 준안정성 경로를 촉진한다는 것을 입증하였다.
-
-    본 연구 결과는 PBA 양극 최적화를 위한 새로운 방향을 제시하며, PBA뿐만 아니라 하이브리드 재료 전반의 질량 수송에서 비평형 메커니즘의
-    광범위한 관련성을 시사한다.'
-  summary_date: 2025-10-29 22:13 KST
-- title: Automatic diffusion path exploration for multivalent battery cathodes using
-    geometrical descriptors
-  title_ko: Automatic diffusion path exploration for multivalent battery cathodes
-    using geometrical descriptors
-  authors: Felix T. Bölle, Arghya Bhowmik, Tejs Vegge, Juan Maria García Lastra, Ivano
-    E. Castelli
-  date: '2021-04-13'
-  paper_id: 2104.06113v1
-  link: http://arxiv.org/abs/2104.06113v1
-  summary: '연구 배경: 현재 리튬이온 기술을 넘어서는 고에너지 밀도 배터리를 구현하기 위해 마그네슘(Mg) 음극 소재용 안정적이고 빠른
-    이온 전도체가 유망하지만, 지금까지 확인된 후보 물질이 적고 관련 데이터가 부족한 상황입니다.
-
-    연구 방법: 밀도범함수 이론(Density Functional Theory) 프레임워크 내에서 16가지 물질에 대한 체계적인 연구를 수행했습니다.
-    Nudged Elastic Band (NEB) 계산을 통해 확산 장벽을 추정했습니다. 또한, Voronoi 테셀레이션 아이디어를 기반으로 하는
-    경로 탐색(path finder) 알고리즘을 도입하여 NEB 계산 이전에 전이 상태 구성(transition state configuration)을
-    자동으로 추정했습니다. 기하학적 기술자(geometrical descriptors)와 주성분 분석(principal component analysis)을
-    결합하여 확산 경로를 추가로 하위 그룹화했습니다.
-
-    주요 결과: 본 연구에서 개발된 접근 방식은 연구에 포함되지 않은 물질에도 확장 적용 가능하며, 식별 가능한 확산 특성을 가진 결정 구조를
-    보다 효율적으로 탐색하는 유효한 방법임을 보여주었습니다.'
-  summary_date: 2025-10-29 22:13 KST
-- title: First-principles analysis of the interplay between electronic structure and
-    volume change in colquiriite compounds during Li intercalation
-  title_ko: First-principles analysis of the interplay between electronic structure
-    and volume change in colquiriite compounds during Li intercalation
-  authors: A. F. Baumann, D. Mutter, D. F. Urban, C. Elsässer
-  date: '2023-06-29'
-  paper_id: 2306.17029v2
-  link: http://arxiv.org/abs/2306.17029v2
-  summary: '연구 배경: 리튬 이온 배터리 용량 감소의 주된 원인이 충방전 사이클 동안 활성 양극재의 부피 변화로 인한 열화임을 지적했습니다.
-    4차 콜퀴라이트형 불화물인 Li_xCaFeF6 및 Li_xCaCoF6가 특정 리튬 농도 범위에서 무시할 만한 부피 변화를 보이는 것으로 보고되었으며,
-    이는 해당 콜퀴라이트 구조가 ''제로 스트레인'' 거동을 위한 유망한 후보임을 나타냅니다.
-
-    연구 방법: 전이 금속 이온에 Hubbard-U 상관 보정이 적용된 밀도 범함수 이론 기반의 제일 원리 전자 구조 계산을 사용하여, 콜퀴라이트형
-    불화물 Li_xCaMF6 (M = Ti, V, Cr, Mn, Fe, Co, Ni)의 평형 부피를 리튬 농도 x=0, 1, 2에서 체계적으로
-    조사했습니다. 또한, 양극재로서의 적합성을 평가하기 위해 이론적 전압과 용량을 계산했습니다.
-
-    주요 결과: 구조의 전체 부피와 양이온 주변의 불소 배위 팔면체의 국부 부피 간의 연관성을 규명하고, 3d 전이 금속 원소 시리즈를 따라 경향을
-    발견했습니다. 리튬화 단계 x=1에서 x=2로 진행될 때 약 10%의 부피 변화를 확인했으며, 이는 Li_xCaFeF6에 대해 실험적으로 보고된
-    더 작은 값과의 불일치를 논의했습니다. x=0에서 x=1로의 리튬화 과정에서 Li_xCaMnF6의 예외적으로 작은 부피 변화를 유도하는 보상
-    구조 메커니즘을 밝혀냈으며, 이 화합물은 높은 이론적 전압과 적당한 용량을 가집니다. 따라서 Li_xCaMnF6가 특히 유망한 제로 스트레인
-    양극재임을 확인했습니다.'
-  summary_date: 2025-10-28 22:13 KST
-- title: Defect chemistry in layered transition-metal oxides from screened hybrid
-    density functional calculations
-  title_ko: Defect chemistry in layered transition-metal oxides from screened hybrid
-    density functional calculations
-  authors: Khang Hoang, Michelle D. Johannes
-  date: '2014-12-16'
-  paper_id: 1412.5064v1
-  link: http://arxiv.org/abs/1412.5064v1
-  summary: '연구 배경: 층상 산화물 양극재 LiMO2 (M=Co, Ni) 내 고유 점결함의 열역학 및 전달 특성에 대한 포괄적인 제일원리
-    연구를 수행했습니다.
-
-    연구 방법: 밀도범함수 이론과 Heyd-Scuseria-Ernzerhof 스크리닝된 하이브리드 범함수를 사용하여 연구를 진행했습니다.
-
-    주요 결과:
-
-    LiCoO2는 복잡한 결함 화학을 가지며, 리튬 과잉(코발트 결핍) 환경에서 코발트 역자리 결함이 없는 샘플을 제조할 수 있음을 발견했습니다.
-    리튬 과잉 LiCoO2에 대한 결함 모델은 음전하 리튬 역자리와 양전하를 띠는 작은 (정공) 폴라론을 포함합니다.
-
-    LiNiO2에서는 특정량의 Ni3+ 이온이 전하 불균등화를 겪고 리튬 층 내 니켈 이온 농도가 높습니다. 합성 조건을 조정하여 니켈 역자리를
-    줄일 수는 있지만 전하 불균등화는 제거할 수 없습니다.
-
-    LiMO2는 n형 또는 p형으로 도핑될 수 없으며, 전자는 작은 폴라론의 호핑을 통해 전도되고, 이온 전도는 리튬 공공의 이동을 통해 발생하며,
-    이는 공공 농도에 따라 단일 공공 또는 이중 공공 메커니즘을 따릅니다.'
-  summary_date: 2025-10-28 22:13 KST
-- title: Nucleation of dislocations and their dynamics in layered oxides cathode materials
-    during battery charging
-  title_ko: Nucleation of dislocations and their dynamics in layered oxides cathode
-    materials during battery charging
-  authors: A. Singer, S. Hy, M. Zhang, D. Cela, C. Fang, B. Qiu, Y. Xia, Z. Liu, A.
-    Ulvestad, N. Hua, J. Wingert, H. Liu, M. Sprung, A. V. Zozulya, E. Maxey, R. Harder,
-    Y. S. Meng, O. G. Shpyrko
-  date: '2017-06-09'
-  paper_id: 1706.03031v1
-  link: http://arxiv.org/abs/1706.03031v1
-  summary: '연구 배경: 결정성 고체 내 결함 및 상호작용은 재료의 특성과 기능에 핵심적인 역할을 한다. 차세대 에너지 저장 양극재로 리튬
-    풍부 층상 산화물이 상용 화합물보다 50 % 높은 용량을 제공하며 주목받고 있다. 이 과잉 용량은 산소-산화환원 반응에 기인하는 것으로 여겨지지만,
-    전압 강하(voltage fading)가 상용화를 가로막고 있다. 광범위한 연구에도 불구하고 산소-산화환원 반응 및 전압 강하를 유발하는 메커니즘에
-    대한 이해는 아직 불완전하다.
-
-    연구 방법: 연구팀은 오페란도(operando) 3차원 Bragg coherent diffractive imaging 기법을 사용하여 리튬
-    풍부 층상 산화물 나노입자 내에서 이동성 전위(dislocation) 네트워크의 핵 생성을 직접 관찰했다.
-
-    주요 결과:
-
-    리튬 풍부 층상 산화물에서 기존 층상 산화물에 비해 전위가 더 쉽게 형성됨을 발견했으며, 이는 결함과 리튬 풍부 층상 산화물의 비정상적으로
-    높은 용량 사이의 연관성을 시사한다.
-
-    부분 전위 네트워크의 형성이 국부적인 리튬 환경을 극적으로 변화시키고 전압 강하에 기여함을 확인했다.
-
-    이러한 발견을 바탕으로 원래의 고전압 기능을 회복하는 방법을 설계하고 시연했다.
-
-    리튬 풍부 층상 산화물의 전압 강하가 가역적임을 밝혀냈으며, 이는 산소-산화환원 활성 물질의 개선된 설계를 위한 새로운 패러다임이 필요함을
-    제시한다.'
-  summary_date: 2025-10-28 22:13 KST
-- title: Computation of Madelung Energies for Ionic Crystals of Variable Stoichiometries
-    and Mixed Valencies and their application in Lithium-ion battery voltage modelling
-  title_ko: Computation of Madelung Energies for Ionic Crystals of Variable Stoichiometries
-    and Mixed Valencies and their application in Lithium-ion battery voltage modelling
-  authors: K. Ragavendran, D. Vasudevan, A. Veluchamy, Bosco Emmanuel
-  date: '2004-04-05'
-  paper_id: cond-mat/0404095v1
-  link: http://arxiv.org/abs/cond-mat/0404095v1
-  summary: '연구 배경: 이온 결정에서 정전기 에너지(마델룽 에너지)는 결합 에너지의 주요 구성 요소이며, 이 물질들의 다양한 물리화학적
-    특성은 적용되는 열적, 전기적, 기계적 스트레스에 대한 정전기 에너지의 반응에 의존합니다.
-
-    연구 방법: Ewald 기법에 기반하여 이온-이온 상호작용에서 발생하는 정전기 에너지를 계산하는 새로운 방법을 개발했습니다. 이 방법은 가변
-    화학양론과 혼합 원자가를 가지는 LixMn2O4와 같은 이온 결정에 적용됩니다.
-
-    주요 결과: 개발된 방법을 스피넬 양극을 사용하는 리튬 이온 배터리의 전압 계산에 처음으로 적용했습니다. 또한, 기존 계산 방법 대비 본 방법의
-    장점도 논의했습니다.'
-  summary_date: 2025-10-28 10:27 KST
-- title: Hydrostatic pressure effect on structural and transport properties of co-existing
-    layered and disordered rock-salt phase of LixCoO2
-  title_ko: Hydrostatic pressure effect on structural and transport properties of
-    co-existing layered and disordered rock-salt phase of LixCoO2
-  authors: Thiagarajan Maran, A. Jain, Muthukumaran Sundaramoorthy, A. P. Roy, Boby
-    Joseph, Govindaraj Lingannan, Ashwin Mohan, D. Bansal, S. M. Yusuf, Arumugam Sonachalam,
-    .
-  date: '2024-01-21'
-  paper_id: 2401.11446v1
-  link: http://arxiv.org/abs/2401.11446v1
-  summary: '연구 배경: 리튬 이온 배터리의 전압 및 용량 감소는 리튬 이온 삽입/탈착 과정 중 양극 재료에서 발생하는 구조적 변형과 관련이
-    있으며, 이는 격자에 심각한 변형(strain)을 유발하여 성능 저하로 이어집니다.
-
-    연구 방법: 이러한 변형이 양극 재료의 구조적 특성에 미치는 영향을 규명하기 위해, 5% 과량의 리튬을 전구체에 사용하여 성장시킨 LixCoO2
-    단결정의 압력 의존적 구조 및 수송 특성을 체계적으로 연구했습니다. 실험 결과는 밀도범함수이론(DFT) 및 열역학 모델링을 통해 정성적으로
-    설명되었습니다.
-
-    주요 결과:
-
-    과량의 리튬은 층상 능면정계 상 (공간군 R3m)과 무질서한 암염형 상 (공간군 Fm3m)이 혼합된 구조를 안정화시켰으며, 이 두 상의 부피
-    분율은 60:40으로 10.6 GPa까지 변함없이 유지되었습니다.
-
-    10.6 GPa까지 어떠한 구조적 상전이도 관찰되지 않았습니다.
-
-    온도 감소에 따른 저항 증가는 샘플의 준금속적 특성을 나타냈으며, 2.8 GPa까지의 정수압 적용은 이러한 준금속적 특성을 강화시켰습니다.
-
-    이론적 계산 결과, 인가된 압력에 의해 상태 밀도(density of states)가 감소하고 활성화 에너지(activation energy)가
-    증가했습니다.
-
-    이러한 결과는 혼합상 결정이 외부 고압 하에서 상당한 상 안정성을 가짐을 시사하며, 이러한 혼합상 재료가 리튬 이온 배터리 양극 재료로 활용될
-    가능성을 제시합니다.'
-  summary_date: 2025-10-28 10:27 KST
-- title: Lithium Diffusion & Magnetism in Battery Cathode Material LixNi1/3Co1/3Mn1/3O2
-  title_ko: Lithium Diffusion & Magnetism in Battery Cathode Material LixNi1/3Co1/3Mn1/3O2
-  authors: M. Mansson, H. Nozaki, J. M. Wikberg, K. Prsa, Y. Sassa, M. Dahbi, K. Kamazawa,
-    K. Sedlak, I. Watanabe, J. Sugiyama
-  date: '2014-06-16'
-  paper_id: 1406.3985v1
-  link: http://arxiv.org/abs/1406.3985v1
-  summary: '연구 배경: 배터리 양극 재료인 LixNi1/3Co1/3Mn1/3O2의 저온 자기 특성 및 고온 리튬 이온 확산 거동을 연구했습니다.
-
-    연구 방법: 뮤온 스핀 회전/완화 (muon spin rotation/relaxation) 기법을 활용하여 분석을 수행했습니다.
-
-    주요 결과:
-
-    샘플은 12 K 이하에서 2D 스핀 유리 (spin-glass) 상태를 보였습니다.
-
-    리튬 확산 채널은 125 K 이상에서 활성화되며, 리튬 이온의 홉핑 속도(hopping-rate)가 지수적으로 증가하기 시작했습니다.
-
-    홉핑 속도는 아레니우스(Arrhenius) 유형 방정식에 잘 부합했으며, 확산 과정의 활성화 에너지(activation energy)는 100
-    meV로 도출되었습니다.'
-  summary_date: 2025-10-28 10:27 KST
-- title: Deep learning-enabled large-scale analysis of particle geometry-lithiation
-    correlations in battery cathode materials
-  title_ko: Deep learning-enabled large-scale analysis of particle geometry-lithiation
-    correlations in battery cathode materials
-  authors: Binbin Lin, Luis J. Carrillo, Xiang-Long Peng, Wan-Xin Chen, David A. Santosb,
-    Sarbajit Banerjeeb, Bai-Xiang Xu
-  date: '2025-07-24'
-  paper_id: 2507.18530v1
-  link: http://arxiv.org/abs/2507.18530v1
-  summary: '연구 배경: 상변환 배터리 양극 재료의 한 예시인 리튬화된 V2O5 나노입자에서 V2O5 나노입자 분할 및 화학 조성과 기하학적
-    특성 간의 상관관계 규명이라는 어려운 문제를 해결하기 위해 딥러닝 모델이 활용되었습니다.
-
-    연구 방법: 먼저, 딥러닝 기반 분할 모델을 특이값 분해(singular value decomposition) 기법 및 스펙트럼 데이터베이스와
-    통합하여 스캐닝 투과 X-선 현미경(scanning transmission X-ray microscopy)으로 촬영된 리튬화 이질성을 포착하는
-    정확한 조성 및 상 맵을 생성했습니다. 이 상 맵은 상관 분석을 위한 출력 속성으로 사용되었으며, 이후 입자 크기(예: 투영된 둘레 및 면적),
-    종횡비, 원형도, 볼록성, 방향 등 나노입자의 기하학적 특징이 리튬화 상 맵에 미치는 정량적 영향을 밝혀냈습니다.
-
-    주요 결과: 나노입자의 기하학적 특성이 리튬화 상 맵에 미치는 정량적인 영향이 규명되었습니다. 이러한 결과는 최적화된 입자 형상을 통해 상변환
-    리튬 배터리 재료의 리튬화 균일성을 개선하고 응력을 감소시키는 전략을 수립하는 데 중요한 정보를 제공합니다.'
-  summary_date: 2025-10-28 10:13 KST
-- title: Extracting the Redox Orbitals in Li Battery Materials with High-Resolution
-    X-Ray Compton Scattering Spectroscopy
-  title_ko: Extracting the Redox Orbitals in Li Battery Materials with High-Resolution
-    X-Ray Compton Scattering Spectroscopy
-  authors: K. Suzuki, B. Barbiellini, Y. Orikasa, N. Go, H. Sakurai, S. Kaprzyk, M.
-    Itou, K. Yamamoto, Y. Uchimoto, Yung Jui Wang, H. Hafiz, A. Bansil, Y. Sakurai
-  date: '2015-03-03'
-  paper_id: 1503.00944v1
-  link: http://arxiv.org/abs/1503.00944v1
-  summary: '연구 배경: 리튬 이온 배터리의 작동에 관여하는 근본적인 산화-환원(redox) 과정을 명확히 이해하고, 리튬 이온 배터리 양극재인
-    스피넬 LixMn2O4에서의 리튬 삽입 및 추출 메커니즘을 규명하는 것이 연구 목표입니다.
-
-    연구 방법: 벌크 전자 운동량 밀도(bulk electron momentum density) 측정을 기반으로 하는 새로운 고해상도 X선 콤프턴
-    산란(Compton scattering) 분광 기술을 개발하여 산화-환원 궤도(redox orbitals)를 직접 조사했습니다. 이 방법은
-    리튬 이온 배터리 양극재인 스피넬 LixMn2O4에 적용되었습니다.
-
-    주요 결과: 리튬 삽입 및 추출 과정에 주로 관여하는 궤도는 산소 2p 궤도(oxygen 2p orbital)인 것으로 밝혀졌습니다. 또한,
-    배터리 작동 중 망간 3d 상태(manganese 3d states)는 Mn 사이트당 0.16개의 전자가 포함되는 공간적 비편재화(spatial
-    delocalization)를 겪는 것으로 나타났습니다. 이러한 분석을 통해 리튬 이온 배터리 작동과 관련된 근본적인 산화-환원 과정에 대한
-    명확한 이해를 제공합니다.'
-  summary_date: 2025-10-28 10:13 KST
-- title: Insights into the LiMn2O4 Cathode Stability in Aqueous Electrolyte
-  title_ko: Insights into the LiMn2O4 Cathode Stability in Aqueous Electrolyte
-  authors: Juan Carlos Gonzalez-Rosillo, Maxim Guc, Maciej Oskar Liedke, Maik Butterling,
-    Ahmed G. Attallah, Eric Hirschmann, Andreas Wagner, Victor Izquierdo-Roca, Federico
-    Baiutti, Alex Morata, Albert Tarancon
-  date: '2023-12-19'
-  paper_id: 2312.11992v1
-  link: http://arxiv.org/abs/2312.11992v1
-  summary: '연구 배경: LiMn2O4 (LMO) 양극재는 기존 유기 전해질 리튬 이온 배터리(LIBs)와 달리 수계 전해질에서 사이클링
-    시 높은 안정성을 보인다. 이 연구는 이러한 독특한 거동을 유발하는 메커니즘을 밝히는 것을 목표로 한다.
-
-    연구 방법: 배터리 분야에서 비교적 덜 탐구된 비전통적인 특성 분석 기법인 Variable Energy Positron Annihilation
-    Lifetime Spectroscopy (VEPALS), Tip-Enhanced Raman Spectroscopy (TERS), 그리고 매크로
-    라만 분광법(mm 크기 레이저 스팟)을 사용하여 서로 다른 길이 척도에 걸쳐 상호 보완적인 정보를 얻고 이전에 숨겨진 특징들을 밝혀냈다.
-
-    주요 결과:
-
-    VEPALS는 원자 수준에서 양이온 결함과 사이클링에 따라 붕괴하는 서브나노미터 크기의 기공을 발견했다.
-
-    TERS는 나노미터 범위의 표면에서 Mn3O4의 존재 및 사이클링에 따른 용해를 포착했으며, 결정립계에 SO42- 이온이 축적됨을 강조했다.
-
-    매크로 라만 분광법은 마이크로미터 규모에서 양극의 장거리 질서에 미미한 변화를 보여주었으며, 이는 작동 중 결정 품질의 느리지만 점진적인 손실을
-    시사한다.
-
-    이러한 기술들의 통합적 분석은 수계 전해질 내 LMO 양극의 안정성에 대한 포괄적인 평가를 제공하여, 상 및 결함 진화에 대한 다각적인 통찰력을
-    제시하고 기존 유기 전해질 대비 안정성의 기원을 합리화하는 데 도움을 주었다.
-
-    연구 결과는 수계 환경에서 LMO 거동에 대한 이해를 증진시키고, 차세대 LIBs 개발을 위한 지침을 제공한다.'
-  summary_date: 2025-10-28 10:13 KST
-- title: Deciphering Interphase Instability of Lithium Metal Batteries with Localized
-    High-Concentration Electrolytes at Elevated Temperatures
-  title_ko: Deciphering Interphase Instability of Lithium Metal Batteries with Localized
-    High-Concentration Electrolytes at Elevated Temperatures
-  authors: Tao Meng, Shanshan Yang, Yitong Peng, Xiwei Lan, Pingan Li, Kangjia Hu,
-    Xianluo Hu
-  date: '2024-01-11'
-  paper_id: 2401.05671v1
-  link: http://arxiv.org/abs/2401.05671v1
-  summary: '연구 배경: 리튬 금속 배터리(LMBs)는 국부적으로 고농도 전해질(LHCE)및 고전압 니켈-리치 양극과 결합될 때, 높은 에너지
-    밀도와 긴 사이클 수명에 대한 요구를 충족하는 해결책을 제시하지만, 공격적인 전극화학으로 인해 고온 및 높은 컷오프 전압에서 LMB의 안전
-    위험을 초래합니다.
-
-    연구 방법:본 연구는 Ni0.8Co0.1Mn0.1O2 양극을 사용하는 LHCE 기반 LMB에서 고온에서의 계면 불안정성을 해독하고, 다이메톡시다이메틸실란(DODSi)이라는산성
-    스캐빈저를 도입하여 양극-전해질 계면(CEI) 안정성 향상을 연구했습니다.
-
-    주요 결과:
-
-    전해질 내 불소 라디칼(fluorine radicals) 생성이 용매 분해 및 연쇄 반응을 유도하여 양극-전해질계면(CEI)을 재구성하고 배터리
-    사이클 수명을 저하시킨다는 것을 밝혔습니다.
-
-    산성 스캐빈저인 DODSi를도입함으로써 CEI 안정성이 크게 향상되고 미세 균열(microcracking)이 억제되었습니다.
-
-    DODSi로기능화된 LHCE를 사용한 Ni0.8Co0.1Mn0.1O2||Li 셀은 80 degC에서 100 사이클 후 93.0%의 전례 없는
-    용량유지율을 달성했습니다.
-
-    이 연구는 극한 온도에서 높은 안전성을 갖는 실용적인 LMB를 위한 전해질 공학에 대한통찰력을 제공합니다.'
-  summary_date: 2025-10-27 22:12 KST
-- title: Facile synthesis of 2D graphene oxide sheet enveloping ultrafine 1D LiMn2O4
-    as interconnected framework to enhance cathodic property for Li-ion battery
-  title_ko: Facile synthesis of 2D graphene oxide sheet enveloping ultrafine 1D LiMn2O4
-    as interconnected framework to enhance cathodic property for Li-ion battery
-  authors: Niraj Kumar, Jassiel R. Rodriguez, Vilas G. Pol, Arijit Sen
-  date: '2018-08-30'
-  paper_id: 1808.10150v1
-  link: http://arxiv.org/abs/1808.10150v1
-  summary: '연구 배경: 입방형 스피넬 리튬 망간 산화물 (LiMn2O4)은 대규모 리튬이온 배터리를 위한 유망한 양극 재료로서 오랫동안
-    많은 관심을 받아왔습니다.
-
-    연구 방법:
-
-    초미세 alpha-MnO2 나노로드를 사용하여 10-50nm 직경의 1차원 LiMn2O4 나노로드를 제조하기위해, 수열 합성법(hydrothermal
-    route)과 고상 반응(solid state reaction)을 결합한 합성법을 개발했습니다.
-
-    제조된 나노로드의 양극 특성을 향상시키기 위해, 열처리(heat treatment)를 통해 1차원 LiMn2O4를 감싸는상호 연결된 2차원
-    그래핀 산화물(graphene oxide) 시트를 성장시키는 독특한 합성 기술을 개발하여 나노복합체를 형성했습니다.
-
-    주요 결과:
-
-    개발된 나노복합체 3차원 다공성 양극은 0.05C 속도에서 130mAh/g의 높은 비충전 용량(specific charge capacity)과
-    100 사이클후 약 98%의 쿨롱 효율(Coulombic efficiency)을 보였습니다.
-
-    3.5V에서 4.3V (versusLi/Li+) 전압 범위에서 약 87%의 유망한 초기 충전 용량 유지율(initial charge capacity
-    retention)을나타냈으며, 100 사이클 후에도 뛰어난 구조적 안정성(structural stability)을 유지했습니다.
-
-    향상된성능은 2차원 전도성 그래핀 산화물 시트가 망간 용해를 감소시키고, 전자 전도도를 개선하며, 초미세 1차원 LiMn2O4 나노로드의 유리한형태
-    및 결정성 내에서 리튬 이온 확산 경로를 줄이는 데 기인하는 것으로 분석되었습니다.'
-  summary_date: 2025-10-27 22:12 KST
-- title: Accurate Cathode Properties of LiNiO2, LiCoO2, and LiMnO2 Using the SCAN
-    Meta-GGA Density Functional
-  title_ko: Accurate Cathode Properties of LiNiO2, LiCoO2, and LiMnO2 Using the SCAN
-    Meta-GGA Density Functional
-  authors: Arup Chakraborty, Mudit Dixit, Dan T. Major
-  date: '2018-05-02'
-  paper_id: 1805.00642v1
-  link: http://arxiv.org/abs/1805.00642v1
-  summary: '연구 배경: 층상 리튬 삽입 전이 금속(TM) 산화물은 리튬 이온 배터리의유망한 양극 재료로 주목받고 있습니다.
-
-    연구 방법: 새롭게 개발된 SCAN (stronglyconstrained and appropriately normed) 밀도 범함수 방법을
-    사용하여 LiNiO2, LiCoO2, LiMnO2와같은 대표적인 양극 재료의 구조적, 자기적, 전기화학적 특성을 다양한 리튬 삽입 한계에서
-    면밀히 조사했습니다.
-
-    주요결과: SCAN 방법은 기존의 인기 있는 범함수 조합보다 우수하며, Hubbard 매개변수를 사용하지 않고도 실험 결과와훨씬 더 잘 일치하는
-    결과를 제공합니다. 또한, 분산 보정은 작은 영향을 미치는 것으로 나타났습니다. 특히 SCAN은 전자 구조, 전자밀도, 밴드 갭, 예측된 셀
-    매개변수 및 전압 프로파일을 잘 설명합니다.'
-  summary_date: 2025-10-27 22:12 KST
-- title: Modeling and theoretical design of next-generation lithium metal batteries
-  title_ko: Modeling and theoretical design of next-generation lithium metal batteries
-  authors: Yanchen Fana, Xiang Chenb, Dominik Legut, Qianfan Zhang
-  date: '2024-10-21'
-  paper_id: 2410.15752v1
-  link: http://arxiv.org/abs/2410.15752v1
-  summary: '연구 배경: 충전식 리튬 금속 배터리(LMBs)는 초고에너지 밀도를 가지며휴대용 전자 기기, 전기 자동차, 스마트 그리드와 같은
-    핵심 응용 분야로 인해 많은 주목을 받고 있습니다. 그러나 낮은 쿨롱 효율, 불량한사이클 성능, 복잡한 계면 반응 등 수많은 문제에 직면하여
-    실용화에 어려움을 겪고 있습니다.
-
-    연구 방법:본 리뷰 논문은 제일원리 계산(first-principles calculations)이라는 강력한 이론적 기법이 리튬 배터리 연구에서
-    특정전극 재료의 구조 및 특성 모델링, 원자 규모에서의 충방전 메커니즘 이해, 전극 재료 및 전해질에 대한 합리적인 설계 전략 도출에 어떻게활용되는지를
-    설명합니다. 이 방법론을 바탕으로 LMBs의 황 양극, 산소 양극, 리튬 금속 음극 및 고체 전해질(SSEs)에 대한 이론적연구들을 요약하고
-    검토합니다. 시뮬레이션 방법에 대한 간략한 소개도 포함되어 있습니다.
-
-    주요 결과:제일원리 계산을 통한 기존 이론 연구들을 종합적으로 검토한 결과, 리튬 금속 배터리의 각 분야(양극, 리튬 금속 음극, 고체 전해질)에서현재
-    당면한 도전 과제와 잠재적인 연구 방향을 이론적 관점에서 제시하고 전망합니다.'
-  summary_date: 2025-10-27 05:34 KST
-- title: Voltage Mining for (De)lithiation-stabilized Cathodes and a Machine Learning
-    Model for Li-ion Cathode Voltage
-  title_ko: Voltage Mining for (De)lithiation-stabilized Cathodes and a Machine Learning
-    Model for Li-ion Cathode Voltage
-  authors: Haoming Howard Li, Qian Chen, Gerbrand Ceder, Kristin A. Persson
-  date: '2024-09-11'
-  paper_id: 2409.06921v1
-  link: http://arxiv.org/abs/2409.06921v1
-  summary: '연구 배경: 리튬-금속 음극재의 발전은 자연적으로 충전된 상태로 존재하는리튬-프리 양극재의 발견에 대한 관심을 불러일으켰습니다.
-    이는 방전 상태에서 더 안정적인 현재 상용 리튬-이온 배터리 양극재와 대조적입니다.
-
-    연구 방법: 본 연구에서는 두 가지 범주의 양극재로부터 계산된 양극 전압 정보를 통합하여 분석했으며,각각 5577개 및 2423개의 고유한
-    구조 쌍을 다루었습니다. 또한, 화학식을 기반으로 하는 전압 예측을 위한 머신러닝 모델을 구축했습니다.
-
-    주요 결과:
-
-    산화환원 쌍 및 음이온 유형에 따른 전압 분포 분석을 통해 고전압 양극재 설계를 위한 원칙이 도출되었습니다. 이는 높은 산화 상태의 주기 4
-    후반 전이 금속과 불소 또는 다중 음이온그룹과 같은 더 전기음성적인 음이온을 선호합니다.
-
-    일반적으로 충전된 탈리튬화 상태에서 발견되는 양극재는 리튬화된상태에서 가장 안정적인 양극재보다 낮은 전압을 나타내며, 이는 열역학적 예상과
-    일치합니다. 이러한 경향에서의 편차는 산화환원 쌍 사이의상이한 음이온 분포에서 비롯됨이 밝혀졌습니다.
-
-    구축된 전압 예측 머신러닝 모델은 기존의 조성 기반 재료 특성예측 모델인 Roost 및 CrabNet과 비교하여 최첨단 성능을 보여주었습니다.'
-  summary_date: 2025-10-27 05:34 KST
-- title: 'Cathode Materials for Lithium Ion Batteries (LIBs): A Review on Materials
-    related aspects towards High Energy Density LIBs'
-  title_ko: 'Cathode Materials for Lithium Ion Batteries (LIBs): A Review on Materials
-    related aspects towards High Energy Density LIBs'
-  authors: Ambesh Dixit
-  date: '2020-08-25'
-  paper_id: 2008.10896v2
-  link: http://arxiv.org/abs/2008.10896v2
-  summary: '연구 배경: 이 글은 1980년대 초 리튬 코발트 산화물(LiCoO2) 도입이후 2차 리튬 이온 배터리용 양극 재료 개발을 검토합니다.
-    용량 및 출력 밀도 향상을 목표로 많은 양극 재료가 개발되었지만, 양극 재료의사이클 안정성, 구조적 및 열적 안정성, 높은 작동 전압, 효율적인
-    이온 및 전하 수송을 위한 높은 이온 및 전자 전도도와 같은 많은 과제가남아있습니다.
-
-    연구 방법: 이 글은 리튬 이온 양극 재료를 여러 세대로 분류하여 연대순으로재료 개발을 다룹니다. 삼원 산화물(예: LiTMOx, 여기서 TM은
-    전이 금속)은 1세대 재료로 간주되며, 변형된 삼원 및 사원 산화물시스템은 2세대 재료로 간주됩니다.
-
-    주요 결과: 현재의 3세대 재료에는 더 높은 에너지밀도를 목표로 하는 Li2TMSiO4와 같은 더 높은 리튬 함량을 가진 복합 산화물 시스템이
-    포함됩니다. 더 나아가, 매우 높은 에너지밀도 가능성을 가진 리튬 금속 기반 배터리 개발 방향으로 나아가고 있습니다.'
-  summary_date: 2025-10-27 05:34 KST
-- title: Vacancy-induced Modification of Electronic Band Structure of LiBO$_{2}$ Material
-    as Cathode Surface Coating of Lithium-ion Batteries
-  title_ko: Vacancy-induced Modification of Electronic Band Structure of LiBO$_{2}$
-    Material as Cathode Surface Coating of Lithium-ion Batteries
-  authors: Ha M. Nguyen, Carson D. Ziemke, Narendirakumar Narayanan, Sebastian Amaya-Roncanci,
-    John Gahl, Yangchuan Xing, Thomas W. Heitmann, Carlos Wexler
-  date: '2025-03-15'
-  paper_id: 2503.11941v1
-  link: http://arxiv.org/abs/2503.11941v1
-  summary: '연구 배경: LiBO2는 리튬이온 배터리 고전압 양극 안정화를 위한 유망한절연 코팅 물질이지만, 격자 결함 존재 시 리튬 이온
-    및 전자 수송 메커니즘이 불분명하여 이에 대한 이해가 필수적입니다. 이전 연구에서밀도 범함수 이론(DFT) 계산을 통해 LiBO2의 정방정계(t-LBO)
-    및 단사정계(m-LBO) 동질이상 모두에서 B 결함이 리튬 이온수송을 향상시키는 것으로 밝혀졌습니다.
-
-    연구 방법: 본 연구에서는 이전 연구 결과에서확장하여, 밀도 범함수 이론(DFT) 계산을 사용하여 t-LBO 및 m-LBO 동질이상에서 격자
-    결함이 전자 특성, 특히 전자 밴드 구조에미치는 영향을 조사했습니다.
-
-    주요 결과: 분석 결과, B 결함은 t-LBO의 전자 절연성을향상시키면서 m-LBO의 이온 전도성을 개선하는 것으로 나타났습니다. 이전 연구와
-    본 연구의 종합적인 결과는 LiBO2 내 B 결함 생성이t-LBO를 유망한 고체 전해질로 기능하게 하고, m-LBO의 컨포멀 양극 코팅으로서의
-    성능을 향상시킬 수 있음을 시사합니다. 전반적으로,중성자 조사와 같은 방법을 통한 B 결함 생성은 에너지 저장 응용 분야에서 LiBO2의 기능을
-    개선하기 위한 유효한 전략이 될 수 있습니다.'
-  summary_date: 2025-10-27 05:31 KST
-- title: Tailoring of Grain Boundary Structure and Chemistry of Cathode Particles
-    for Enhanced Cycle Stability of Lithium Ion Battery
-  title_ko: Tailoring of Grain Boundary Structure and Chemistry of Cathode Particles
-    for Enhanced Cycle Stability of Lithium Ion Battery
-  authors: Pengfei Yan, Jianming Zheng, Jian Liu, Biqiong Wang, Xueliang Sun, Chongmin
-    Wang, Ji-Guang Zhang
-  date: '2017-10-17'
-  paper_id: 1710.06050v1
-  link: http://arxiv.org/abs/1710.06050v1
-  summary: '연구 배경: 니켈 함량이 높은 층상 리튬 전이 금속 산화물 양극재의 상용화에있어 용량 및 전압 감소가 가장 큰 도전 과제이며,
-    이 문제 해결은 그동안 점진적인 발전을 보여왔습니다.
-
-    연구방법: 상온 및 고온에서 리튬 이온 배터리용 응집된 양극 입자의 사이클 안정성을 혁신하기 위한 새로운 접근 방식을 제시하며,양극 이차 입자의
-    결정립계에 고체 전해질을 주입하는 방법을 사용했습니다.
-
-    주요 결과:결정립계에 주입된 고체 전해질이 배터리의 용량 유지율과 전압 안정성을 극적으로 향상시킨다는 것을 발견했습니다. 이 고체 전해질은
-    리튬 이온수송을 위한 빠른 채널 역할을 할 뿐만 아니라, 액체 전해질이 결정립계로 침투하는 것을 효과적으로 막아 고체-액체 계면 반응, 결정립간균열,
-    층상 구조에서 스피넬 상으로의 변태와 같은 유해한 요인들을 제거합니다. 본 연구는 양극이 액체 전해질과 접촉하지 않을 때 어떻게거동하는지에
-    대한 전례 없는 통찰력을 최초로 제시하며, 결정립계 엔지니어링을 통해 고체-액체 및 전고체 시스템 배터리 설계를 위한 일반적인새로운 경로를
-    제시합니다.'
-  summary_date: 2025-10-27 05:31 KST
-- title: Nanostructured S@VACNTs Cathode with Lithium Sulfate Barrier Layer for Exceptionally
-    Stable Cycling in Lithium-Sulfur Batteries
-  title_ko: Nanostructured S@VACNTs Cathode with Lithium Sulfate Barrier Layer for
-    Exceptionally Stable Cycling in Lithium-Sulfur Batteries
-  authors: Mariam Ezzedine, Fatme Jardali, Ileana Florea, Costel-Sorin Cojocaru
-  date: '2024-09-05'
-  paper_id: 2409.03286v1
-  link: http://arxiv.org/abs/2409.03286v1
-  summary: '연구 배경: 리튬-황(Li-S) 기술은 황의 높은 비 용량, 경제성, 친환경성으로인해 큰 주목을 받지만, 황의 절연성 및 낮은
-    사이클 수명으로 인해 실용화에 어려움이 있습니다. 본 연구는 이러한 문제점을 해결하여 높은용량, 긴 사이클 수명 및 빠른 충전 속도를 달성하고자
-    합니다.
-
-    연구 방법: 바인더없는 황 양극 재료를 개발하기 위해, 황으로 장식되고 황산리튬(Li2SO4) 장벽층으로 코팅된 수직 정렬 탄소 나노튜브(VACNTs)를사용했습니다.
-    정렬된 탄소 나노튜브 프레임워크는 전자 수송을 위한 높은 전도도와 짧은 리튬 이온 경로를 제공하며, 황산리튬 장벽층은 폴리설파이드셔틀 현상을
-    효과적으로 억제합니다. 또한, 리튬 덴드라이트 형성 안전 문제 고려하여 Si-Li-S 전고체 전지를 제작했습니다.
-
-    주요 결과: 황으로 코팅된 VACNTs(S@VACNTs)에 Li2SO4 코팅을 적용한 결과, 1C속도에서 1600 사이클 후에도 0.9 mAh
-    cm-2의 극도로 안정적인 가역 면적 용량을 보였으며, 1200 사이클 후에도 80 퍼센트의용량 유지율을 달성했습니다. 이는 동일한 속도로
-    사이클링된 리튬인산철 양극보다 세 배 이상 높은 성능입니다. 또한, 제작된 Si-Li-S전고체 전지는 100 사이클까지 우수한 전기화학적 성능을
-    나타냈습니다. 이 연구에서 제시된 1D 전도성 스캐폴드를 활용한 첨단 전극 구조와폴리설파이드 억제를 위한 새로운 전략의 결합은 Li-S 배터리의
-    안정성과 성능을 크게 향상시켰습니다.'
-  summary_date: 2025-10-27 05:30 KST+  title_ko: 'LiNiCoMn계 양극 소재의 가역 및 비가역 반응의 미시적 원인: Ni-O 혼성 결합 형성 대 양이온 및 음이온 산화환원'